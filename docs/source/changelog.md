--- conflicted
+++ resolved
@@ -1,7 +1,6 @@
 # Changelog
 
-<<<<<<< HEAD
-## 0.7.2 (2024-03-DD)
+## 0.8.0 (2024-MM-DD)
 - Significant refactoring of materialization is included. It splits creation of table from filling a table in many cases.
     This may lead to unexpected changes in log output. For now, the `INSERT INTO SELECT` statement is only printed in 
     shortened version, because the creation of the table already includes the same statement in full. In the future, this
@@ -12,9 +11,8 @@
     `mssql` and `ibm_db2`, both nullable and non-nullable column alterations are issued because constant literals create
     non-nullable columns by default. If neither nullable nor non_nullable are specified, the default `CREATE TABLE as SELECT`
     is kept unmodified except for primary key columns where some dialects require explicit `NOT NULL` statements.
-=======
+
 ## 0.7.2 (2024-03-25)
->>>>>>> a250d1ab
 - Disable Kroki links by default. New setting disable_kroki=True allows to still default kroki_url to https://kroki.io.
     Function create_basic_pipedag_config() just has a kroki_url parameter which defaults to None.
 - Added max_query_print_length parameter to MSSqlTableStore to limit the length of the printed SQL queries.
