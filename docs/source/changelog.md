# Changelog

<<<<<<< HEAD
## 0.10.0 (2025-04-dd)
- Added ParquetTableStore which is based on duckdb SQLTableStore. It stores all tables as parquet files but still
  references them inside a duckdb database file as views to `FROM read_parquet(file)`
- ColSpec / DataFramely support based on annotations of parameters and return type of tasks
- Pandas table hook reads date/datetime columns as 'datetime64[us]' and thus does not need clipping
  and extra year columns any more
- Materialize Local Table Cache before actual Table Store
=======
## 0.9.11 (2025-XX-XX)
- Fix numpy import issue on OS X
- CI: Use SQL Server docker image instead of Azure Edge
- Improve documentation for materialization details.
- Add support for columnstore tables in `MSSQLTableStore` via `MSSqlMaterializationDetails`
>>>>>>> 8cdf27c8

## 0.9.10 (2025-03-18)
- Fix incompatibility with pydiverse.transform >=0.2.1 (<0.2.0 still supported) (0.2.0 will not be supported):
  - pydiverse transform had a radical refactoring around this point
- NotImplementedError when pydiverse.transform 0.2.0 - 0.2.2 is being used.
- Pinned prefect to version ">=2.13.5, <3.0.0", because future versions are currently not supported
- IBM DB2 tests: switch from pypi to conda-forge; support osx-arm64; drop support for osx-64

## 0.9.9 (2025-02-05)
- Fix incompatibility with DuckDB 1.1.

## 0.9.8 (2024-09-06)
- Bugfix for `inputs` argument for `flow.run()`.

## 0.9.7 (2024-09-05)
- Add support for passing `inputs` for tasks returning multiple Tables and for `RawSql` tasks.

## 0.9.6 (2024-08-29)
- Support ExternalTableReference creation at flow wiring time. A pipedag `Table(ExternalTableReference(...))` object can
    be passed as a parameter into any task instead of any other pipedag table reference.
- Fixed bug that caused a crash when retrieving a polars dataframe from SQL using polars >= 1
- Fix warning about `ignore_position_hashes` being printed even if the flag was not set.
- Added support for `inputs` argument for `flow.run()` allowing to pass `ExternalTableReference`
    objects to the flow that override the outputs of selected tasks.

## 0.9.5 (2024-07-22)
- Fixed a bug in primary key generation when materializing pandas dataframe to postgres database

## 0.9.4 (2024-07-18)
- Primary key and index identifiers are now automatically truncated to 63 characters to avoid issues with some database systems.
- Added `ignore_position_hashes` option to `flow.run()` and `get_output_from_store()`.
    If `True`, the position hashes of tasks are not checked when retrieving the inputs of a task from the cache.
    This can prevent caching errors when evaluating subgraphs.
    For this to work a task may never be used more than once per stage.
- Fixed a bug related to imperative materialization

## 0.9.3 (2024-06-11)
- Added `upload_table()` and `download_table()` functions to the PandasTableHook to allow for easy
    customization of up and download behavior of pandas and polars tables from/to the table store.
- More robust way of looking up hooks independent of import order. Subclasses of table stores don't
    copy registered hooks in the moment of declaration. When registering a hook it is possible now, to
    specify the hooks that are replaced by a new registration.

## 0.9.2 (2024-05-07)
- @input_stage_versions decorator allows specifying tasks which compare tables within the current stage transaction
    schema and another version of that stage. This can be the currently active stage schema of the same pipeline
    instance or from another instance. See: https://pydiversepipedag.readthedocs.io/en/latest/examples.html

## 0.9.1 (2024-04-26)
- Support Snowflake as a backend for `SQLTableStore`.
- For mssql backend, moved primary key adding after filling complete table.
- Make polars dematerialization robust against missing connectorx. Fall back to pandas if connectorx is not available.
- Fix some bugs with pandas < 2 and sqlalchemy < 2 compatibility as well as pyarrow handling.
- Use pd.StringDtype("pyarrow") instead of pd.ArrowDtype(pa.string()) for dtype "string[pyarrow]"

## 0.9.0 (2024-04-17)
- Support imperative materialization with `tbl_ref = dag.Table(...).materialize()`. This is particularly useful for
    materializing subqueries within a task. It also helps see task in stack trace when materialization fails. There is
    one downside of using it: when a task returns multiple tables, it is assumed that all tables depend on previously
    imperatively materialized tables.
- Support group nodes with or without barrier effect on task ordering. They either be added by `with GroupNode():`
    blocks around or within `with Stage():` blocks. Or they can be added in configuration via
    `visualization: default: group_nodes: group_name: {label: "some_str", tasks: ["task_name"], stages: ["stage_name"]}`.
    Visualization of group nodes can be controlled very flexibly with hide_box, hide_content, box_color_always, ...
- ExternalTableReference moved module and is now also a member of pydiverse.pipedag module. This is a breaking
    interface change for pipedag.
- PrefectEngine moved to module pydiverse.pipedag.engine.prefect.PrefectEngine because it would otherwise import prefect
    whenever it is installed in environment which messes with logging library initialization. This is a breaking
    interface change.
- Fixed an edgecase for mssql backend causing queries with columns named "from" to crash. The code to insert an INTO into
    mssql SELECT statements is still hacky but supports open quote detection. Comments may still confuse the logic.

## 0.8.0 (2024-04-02)
- Significant refactoring of materialization is included. It splits creation of table from filling a table in many cases.
    This may lead to unexpected changes in log output. For now, the `INSERT INTO SELECT` statement is only printed in
    shortened version, because the creation of the table already includes the same statement in full. In the future, this
    might be made configurable, so your feedback is highly welcome.
- pipedag.Table() now supports new parameters `nullable` and `non_nullable`. This allows specifying which columns are
    nullable both as a positive and negative list. If both are specified, they must mention each column in the table and
    have no overlap. For most dialects, non-nullable statements are issued after creating the empty table. For dialects
    `mssql` and `ibm_db2`, both nullable and non-nullable column alterations are issued because constant literals create
    non-nullable columns by default. If neither nullable nor non_nullable are specified, the default `CREATE TABLE as SELECT`
    is kept unmodified except for primary key columns where some dialects require explicit `NOT NULL` statements.
- Refactored configuration for cache validation options. Now, there is a separate section called cache_validation configurable
    per instance which includes the following options:
  * mode: NORMAL, ASSERT_NO_FRESH_INPUT (protect a stable pipeline / fail if tasks with cache function are executed),
        IGNORE_FRESH_INPUT (same as ignore_cache_function=True before),
        FORCE_FRESH_INPUT (invalidates all tasks with cache function), FORCE_CACHE_INVALID (rerun all tasks)
  * disable_cache_function: True disables the call of cache functions. Downside: next mode=NORMAL run will be cache invalid.
  * ignore_task_version: Option existed before but a level higher
  * REMOVED option ignore_cache_function: Use `cache_validation: mode: IGNORE_FRESH_INPUT` in pipedag.yaml or
    `flow.run(cache_validation_mode=CacheValidationMode.IGNORE_FRESH_INPUT)` instead.
- Set transaction isolation level to READ UNCOMMITTED via SQLAlchemy functionality
- Fix that unlogged tables were created as logged tables when they were copied as cache valid
- Materialize lazy tasks, when they are executed without stage context.

## 0.7.2 (2024-03-25)
- Disable Kroki links by default. New setting disable_kroki=True allows to still default kroki_url to https://kroki.io.
    Function create_basic_pipedag_config() just has a kroki_url parameter which defaults to None.
- Added max_query_print_length parameter to MSSqlTableStore to limit the length of the printed SQL queries.
    Default is max_query_print_length=500000 characters.
- Fix bug when creating a table with the same name as a `Table` given by `ExternalTableReference` in the same stage
- New config options for `SQLTableStore`:
  * `max_concurrent_copy_operations` to limit the number of concurrent copy operations when copying tables between schemas.
  * `sqlalchemy_pool_size` and `sqlalchemy_pool_timeout` to configure the pool size and timeout for the SQLAlchemy connection pool.
  * The defaults fix a bug by setting sqlalchemy options to not time out when the first cache invalid task in a stage triggers
    copying of cache valid tables between schemas and copying takes longer than 30s.

## 0.7.1 (2024-03-11)
- Fix bug when Reading DECIMAL(precision, scale) columns to pandas task (precision was interpreted like for Float where
precision <= 24 leads to float32). Beware that ``isinstance(sa.Float(), sa.Numeric) == True``.

## 0.7.0 (2024-03-10)
- Rework `TableReference` support:
  * Rename `TableReference` to `ExternalTableReference`
  * Add support for `ExternalTableReference` to point to tables in external (i.e. not managed by `pipedag`) schemas.
  * Remove support for `ExternalTableReference` that points to table in schema of current stage. I.e. `ExternalTableReference` can only point to tables in external schemas.
- Support code based configuration (see create_basic_pipedag_config() in README.md example without config file and without docker-compose)
- Added NoBlobStore in case you don't want to provide a directory that is created or needs to exist
- Fix polars import in `pyproject.toml` when using OS X with rosetta2
- Bug fix ibm_db2 backend:
  * input tables for SQL queries were not locked

## 0.6.10 (2024-02-29)
- Fix bug where a `Task` that was declared lazy but provided a `Table` without a query string would always be cache valid.
- Improved documentation

## 0.6.9 (2024-01-24)
- Update dependencies and remove some upper boundaries
- Polars dependency moved to >= 0.18.12 due to incompatible interface change
- Workaround for duckdb issue: https://github.com/duckdb/duckdb/issues/10322
- Workaround for prefect needing pytz dependency without declaring it on pypi

## 0.6.8 (2023-12-15)
- Bug fix ibm_db2 backend:
  * unspecified materialization_details was failing to load configuration
- Bug fixes for mssql backend:
  * SELECT-INTO was invalid for keyword suffix labels: i.e. `SELECT 1 as prefix_FROM`
  * Raw SQL statements changing database link of connection via `USE` was causing pipedag generated commands to fail

## 0.6.7 (2023-12-05)
- increased metadata_version to 0.3.2 => please delete metadata with pipedag-manage when upgrading from <= 0.6.6 to >= 0.6.7
- Make separator customizable when splitting RawSql into statements.
- Add `DropNickname` for DB2 and drop nicknames when dropping schemas.
- Add debug function `materialize_table`.
- Update install instructions and dependencies to enable DB2 and mssql development on OS X with an `arm64` architecture.
- Update PR template
- Run `RUNSTATS` on every DB2 table after creation
- Add `materialization_details` as an option to `IBMDB2TableStore`. For now DB2 compression, DB2 table spaces are supported and Postgres `unlogged` tables are supported.
  - For Postgres `unlogged` tables this is a breaking change. The `unlogged_tables` option does not exist anymore. Instead, use `materialization_details: __any__: unlogged: true`.

Workaround for known Problems:
  - add materialization_details in configuration when using ibm_db2 database connection

## 0.6.6 (2023-08-17)
- Implement support for loading polars dataframes from DuckDB.
- Accelerate storing of dataframes (pandas and polars) to DuckDB (10-100x speedup).
- Fix `TypeError` being raised when using pydiverse transform SQLTableImpl together with a local table cache.

## 0.6.5 (2023-08-16)
- Implemented automatic versioning of tasks by setting task version to [](#AUTO_VERSION).
  This feature is currently only supported by Polars [`LazyFrame`](inv:pl#reference/lazyframe/index) and by Pandas.
- Added [](#kroki_url) config option.

## 0.6.4 (2023-08-07)
- Allow invocation of undecorated task functions when calling task object outside of flow definition context.
- Rename `ignore_fresh_input` to `ignore_cache_function`.
- Fix race condition leading to `JSONDecodeError` in [](#ParquetTableCache) when setting `store_input: true` together with the `DaskEngine`.
- Fix running subset of tasks not working due to tables and blobs being retrieved from wrong schema.

## 0.6.3 (2023-07-25)
- Fix crash during config initialization when using [](#DatabaseLockManager) together with `PostgreSQL`.

## 0.6.2 (2023-07-23)
- Switch back to using numpy nullable dtypes for Pandas as default.
- Ensure that indices get created in same schema as corresponding table (IBM Db2).
- Fix private method `SQLTableStore.get_stage_hash`.

## 0.6.1 (2023-07-19)
- Create initial documentation for pipedag.
- Remove stage argument from [](#RawSql) initializer.
- Add [](#RawSql) to public API.
- Fix [](#PrefectTwoEngine) failing on retrieval of results.
- Added [](#Flow.get_stage()), and [](#Stage.get_task()) methods.
- Added [](#MaterializingTask.get_output_from_store()) method to allow retrieval of task output without running the Flow.
- Created [TableReference](#ExternalTableReference) to simplify complex table loading operations.
- Allow for easy retrieval of tables generated by [](#RawSql).
  Passing a RawSql object into a task results in all tables that were generated by the RawSql to be dematerialized.
  The tables can then be accessed using `raw_sql["table_name"]`.
  Alternatively, the same syntax can also be used during flow definition to only pass in a specific table.
- Fix private method `SQLTableStore.get_stage_hash` not working for IBM DB2.

## 0.6.0 (2023-07-07)
- Added [`delete-schemas`](#reference/cli:delete-schemas) command to `pipedag-manage` to help with cleaning up database
- Remove all support for mssql database swapping.
  Instead, we now properly support schema swapping.
- Fix UNLOGGED tables not working with Postgres.
- Added `hook_args` section to `table_store` part of config file to support passing config arguments to table hooks.
- Added `dtype_backend` hook argument for `PandasTableHook` to overriding the default pandas dtype backend to use.
- Update raw sql metadata table (`SQLTableStore`).
- Remove `engine_dispatch` and replace with SQLTableStore subclasses.
- Moved local table cache from `pydiverse.pipedag.backend.table_cache` to `pydiverse.pipedag.backend.table.cache` namespace.
- Changed order in which flow / instance config gets resolved.

## 0.5.0 (2023-06-28)
- add support for DuckDB
- add support for pyarrow backed pandas dataframes
- support execution of subflow
- store final state of task in flow result object
- tasks now have a `position_hash` associated with them to identify them purely based on their position (e.g. stage, name and input wiring) inside a flow.
- breaking change to metadata: added position_hash to `tasks` metadata table and change type of hash columns from String(32) to String(20).
- `Flow`, `Subflow`, and `Result` objects now provide additional options for visualizing them
- added `unlogged_tables` flag to SQLTableStore for creating UNLOGGED tables with Postgres.
- created [`pipedag-manage`](#reference/cli) command line utility with [`clear-metadata`](#reference/cli:clear-metadata) command to help with migrating between different pipedag metadata versions.

## 0.4.1 (2023-06-17)
- implement [](#DaskEngine): orchestration engine for running multiple tasks in parallel
- implement [](#DatabaseLockManager): lock manager based on locking mechanism provided by database

## 0.4.0 (2023-06-08)
- update public interface
- encrypt IPC communication
- remove preemptive `os.makedirs` from ParquetTableCache
- improve logging and provide structlog utilities

## 0.3.0 (2023-05-25)
- breaking change to pipedag.yaml:
  introduced `args` subsections for arguments that are passed to backend classes
- fix ibm_db_sa bug when copying dataframes from cache: uppercase table names by default
- nicer readable SQL queries: use automatic aliases for inputs of SQLAlchemy tasks
- implement option ignore_task_version: disable eager task caching for some instances to reduce overhead from task version bumping
- implement local table cache: store input/output of dataframe tasks in parquet files and allow using it as cache to avoid rereading from database

## 0.2.4 (2023-05-05)
- fix errors by increasing output_json length in metadata table
- fix cache invalidation: query normalization before checking for changes
- add rudimentary support for ibis tasks (postgres + mssql)
- add rudimentary support for polars + tidypolars tasks
- implemented pandas type mapping to avoid row wise type checks of object columns
- support pandas 2.0 (no arrow features used that)
- support sqlalchemy 2.0 (except for with polars)

## 0.2.3 (2023-04-17)
- fixed python 3.9 compatibility (`traceback.format_exception` syntax changed)
- fixed deferred table copy when task is invalid (introduced with 0.2.2)
- fixed mssql to not reflect full schema while renamings happen
- fixed clearing of metadata tables for lazy tables and raw sql tables
- fixed mssql synonym resolution when reading input table for pandas task
- initial implementation of issue #62: make query canonical before hashing
- retry some DB calls in case they are aborted as deadlock victim

## 0.2.2 (2023-03-31)
- added option `avoid_drop_create_schema` to table store configuration
- improve performance when working with IBM DB2 dialect (i.e. table locking)
- prevent table copying and schema swapping for 100% cache valid stages

## 0.2.1 (2023-01-15)
- removed contextvars dependency (not needed for python >= 3.7 and broke conda-forge build)

## 0.2.0 (2023-01-14)
- `SQLTableStore`: support for Microsoft SQL Server and IBM DB2 (Linux) database connection strings
- Support primary keys and indexes (can be configured with Table object and used in custom RawSql code)
- `RawSql`: support additional return type for `@materialize` tasks which allows to emit raw SQL string including multiple create statements (currently, views/functions/procedures are only supported for dialect mssql).
   This feature should only be used for getting legacy code running in pipedag before converting it to programmatically generated or manual SELECT statements.
- Support pytsql library for executing raw SQL scripts with `dialect=mssql` (i.e. supports PRINT capture)
- Manual Cache Invalidation for source nodes:
  `@materialize(cache=f)` parameter can take an arbitrary function that gets the same arguments as the task function and returns a hash.
  If the hash is different from for the previous run, the task is considered cache invalid.
- New configuration file format pipedag.yaml can be used to configure multiple pipedag instances: see docs/reference/config.rst

## 0.1.0 (2022-09-01)
Initial release.

- `@materialize` annotations
- flow definition with nestable stages
- zookeeper synchronization
- postgres database backend
- Prefect 1.x and 2.x support
- multi-processing/multi-node support for state exchange between `@materialize` tasks
- support materialization for: pandas, sqlalchemy, raw sql text, pydiverse.transform<|MERGE_RESOLUTION|>--- conflicted
+++ resolved
@@ -1,6 +1,5 @@
 # Changelog
 
-<<<<<<< HEAD
 ## 0.10.0 (2025-04-dd)
 - Added ParquetTableStore which is based on duckdb SQLTableStore. It stores all tables as parquet files but still
   references them inside a duckdb database file as views to `FROM read_parquet(file)`
@@ -8,13 +7,12 @@
 - Pandas table hook reads date/datetime columns as 'datetime64[us]' and thus does not need clipping
   and extra year columns any more
 - Materialize Local Table Cache before actual Table Store
-=======
+
 ## 0.9.11 (2025-XX-XX)
 - Fix numpy import issue on OS X
 - CI: Use SQL Server docker image instead of Azure Edge
 - Improve documentation for materialization details.
 - Add support for columnstore tables in `MSSQLTableStore` via `MSSqlMaterializationDetails`
->>>>>>> 8cdf27c8
 
 ## 0.9.10 (2025-03-18)
 - Fix incompatibility with pydiverse.transform >=0.2.1 (<0.2.0 still supported) (0.2.0 will not be supported):
