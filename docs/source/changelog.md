# Changelog

## 0.8.0 (2024-MM-DD)
- Significant refactoring of materialization is included. It splits creation of table from filling a table in many cases.
    This may lead to unexpected changes in log output. For now, the `INSERT INTO SELECT` statement is only printed in 
    shortened version, because the creation of the table already includes the same statement in full. In the future, this
    might be made configurable, so your feedback is highly welcome.
- pipedag.Table() now supports new parameters `nullable` and `non_nullable`. This allows specifying which columns are 
    nullable both as a positive and negative list. If both are specified, they must mention each column in the table and
    have no overlap. For most dialects, non-nullable statements are issued after creating the empty table. For dialects 
    `mssql` and `ibm_db2`, both nullable and non-nullable column alterations are issued because constant literals create
    non-nullable columns by default. If neither nullable nor non_nullable are specified, the default `CREATE TABLE as SELECT`
    is kept unmodified except for primary key columns where some dialects require explicit `NOT NULL` statements.
<<<<<<< HEAD
- Refactored configuration for cache validation options. Now, there is a separate section called cache_validation configurable
    per instance which includes the following options:
  * mode: NORMAL, IGNORE_FRESH_INPUT (same as ignore_cache_function=True before), 
        FORCE_FRESH_INPUT (invalidates all tasks with cache function), FORCE_CACHE_INVALID (rerun all tasks)
  * disable_cache_function: True disables the call of cache functions. Downside: next mode=NORMAL run will be cache invalid.
  * ignore_task_version: Option existed before but a level higher
=======
- Set transaction isolation level to READ UNCOMMITTED via SQLAlchemy functionality
>>>>>>> ca15c6d8
- Fix that unlogged tables were created as logged tables when they were copied as cache valid
- Materialize lazy tasks, when they are executed without stage context.

## 0.7.2 (2024-03-25)
- Disable Kroki links by default. New setting disable_kroki=True allows to still default kroki_url to https://kroki.io.
    Function create_basic_pipedag_config() just has a kroki_url parameter which defaults to None.
- Added max_query_print_length parameter to MSSqlTableStore to limit the length of the printed SQL queries.
    Default is max_query_print_length=500000 characters.
- Fix bug when creating a table with the same name as a `Table` given by `ExternalTableReference` in the same stage  
- New config options for `SQLTableStore`:
  * `max_concurrent_copy_operations` to limit the number of concurrent copy operations when copying tables between schemas.
  * `sqlalchemy_pool_size` and `sqlalchemy_pool_timeout` to configure the pool size and timeout for the SQLAlchemy connection pool.
  * The defaults fix a bug by setting sqlalchemy options to not time out when the first cache invalid task in a stage triggers
    copying of cache valid tables between schemas and copying takes longer than 30s.

## 0.7.1 (2024-03-11)
- Fix bug when Reading DECIMAL(precision, scale) columns to pandas task (precision was interpreted like for Float where 
precision <= 24 leads to float32). Beware that ``isinstance(sa.Float(), sa.Numeric) == True``.

## 0.7.0 (2024-03-10)
- Rework `TableReference` support:
  * Rename `TableReference` to `ExternalTableReference`
  * Add support for `ExternalTableReference` to point to tables in external (i.e. not managed by `pipedag`) schemas. 
  * Remove support for `ExternalTableReference` that points to table in schema of current stage. I.e. `ExternalTableReference` can only point to tables in external schemas.
- Support code based configuration (see create_basic_pipedag_config() in README.md example without config file and without docker-compose)
- Added NoBlobStore in case you don't want to provide a directory that is created or needs to exist
- Fix polars import in `pyproject.toml` when using OS X with rosetta2
- Bug fix ibm_db2 backend:
  * input tables for SQL queries were not locked

## 0.6.10 (2024-02-29)
- Fix bug where a `Task` that was declared lazy but provided a `Table` without a query string would always be cache valid.
- Improved documentation

## 0.6.9 (2024-01-24)
- Update dependencies and remove some upper boundaries
- Polars dependency moved to >= 0.18.12 due to incompatible interface change
- Workaround for duckdb issue: https://github.com/duckdb/duckdb/issues/10322
- Workaround for prefect needing pytz dependency without declaring it on pypi

## 0.6.8 (2023-12-15)
- Bug fix ibm_db2 backend:
  * unspecified materialization_details was failing to load configuration 
- Bug fixes for mssql backend:
  * SELECT-INTO was invalid for keyword suffix labels: i.e. `SELECT 1 as prefix_FROM`
  * Raw SQL statements changing database link of connection via `USE` was causing pipedag generated commands to fail

## 0.6.7 (2023-12-05)
- increased metadata_version to 0.3.2 => please delete metadata with pipedag-manage when upgrading from <= 0.6.6 to >= 0.6.7
- Make separator customizable when splitting RawSql into statements.
- Add `DropNickname` for DB2 and drop nicknames when dropping schemas.
- Add debug function `materialize_table`.
- Update install instructions and dependencies to enable DB2 and mssql development on OS X with an `arm64` architecture.
- Update PR template
- Run `RUNSTATS` on every DB2 table after creation
- Add `materialization_details` as an option to `IBMDB2TableStore`. For now DB2 compression, DB2 table spaces are supported and Postgres `unlogged` tables are supported.
  - For Postgres `unlogged` tables this is a breaking change. The `unlogged_tables` option does not exist anymore. Instead, use `materialization_details: __any__: unlogged: true`.

Workaround for known Problems:
  - add materialization_details in configuration when using ibm_db2 database connection 

## 0.6.6 (2023-08-17)
- Implement support for loading polars dataframes from DuckDB.
- Accelerate storing of dataframes (pandas and polars) to DuckDB (10-100x speedup).
- Fix `TypeError` being raised when using pydiverse transform SQLTableImpl together with a local table cache. 

## 0.6.5 (2023-08-16)
- Implemented automatic versioning of tasks by setting task version to [](#AUTO_VERSION).
  This feature is currently only supported by Polars [`LazyFrame`](inv:pl#reference/lazyframe/index) and by Pandas.
- Added [](#kroki_url) config option.

## 0.6.4 (2023-08-07)
- Allow invocation of undecorated task functions when calling task object outside of flow definition context.
- Rename `ignore_fresh_input` to `ignore_cache_function`.
- Fix race condition leading to `JSONDecodeError` in [](#ParquetTableCache) when setting `store_input: true` together with the `DaskEngine`.
- Fix running subset of tasks not working due to tables and blobs being retrieved from wrong schema.

## 0.6.3 (2023-07-25)
- Fix crash during config initialization when using [](#DatabaseLockManager) together with `PostgreSQL`.

## 0.6.2 (2023-07-23)
- Switch back to using numpy nullable dtypes for Pandas as default.
- Ensure that indices get created in same schema as corresponding table (IBM Db2).
- Fix private method `SQLTableStore.get_stage_hash`.

## 0.6.1 (2023-07-19)
- Create initial documentation for pipedag.
- Remove stage argument from [](#RawSql) initializer.
- Add [](#RawSql) to public API.
- Fix [](#PrefectTwoEngine) failing on retrieval of results.
- Added [](#Flow.get_stage()), and [](#Stage.get_task()) methods.
- Added [](#MaterializingTask.get_output_from_store()) method to allow retrieval of task output without running the Flow.
- Created [](#TableReference) to simplify complex table loading operations.
- Allow for easy retrieval of tables generated by [](#RawSql). 
  Passing a RawSql object into a task results in all tables that were generated by the RawSql to be dematerialized.
  The tables can then be accessed using `raw_sql["table_name"]`.
  Alternatively, the same syntax can also be used during flow definition to only pass in a specific table. 
- Fix private method `SQLTableStore.get_stage_hash` not working for IBM DB2.

## 0.6.0 (2023-07-07)
- Added [`delete-schemas`](#reference/cli:delete-schemas) command to `pipedag-manage` to help with cleaning up database
- Remove all support for mssql database swapping. 
  Instead, we now properly support schema swapping.
- Fix UNLOGGED tables not working with Postgres.
- Added `hook_args` section to `table_store` part of config file to support passing config arguments to table hooks.
- Added `dtype_backend` hook argument for `PandasTableHook` to overriding the default pandas dtype backend to use.
- Update raw sql metadata table (`SQLTableStore`).
- Remove `engine_dispatch` and replace with SQLTableStore subclasses.
- Moved local table cache from `pydiverse.pipedag.backend.table_cache` to `pydiverse.pipedag.backend.table.cache` namespace.
- Changed order in which flow / instance config gets resolved.

## 0.5.0 (2023-06-28)
- add support for DuckDB
- add support for pyarrow backed pandas dataframes
- support execution of subflow
- store final state of task in flow result object
- tasks now have a `position_hash` associated with them to identify them purely based on their position (e.g. stage, name and input wiring) inside a flow.
- breaking change to metadata: added position_hash to `tasks` metadata table and change type of hash columns from String(32) to String(20).
- `Flow`, `Subflow`, and `Result` objects now provide additional options for visualizing them
- added `unlogged_tables` flag to SQLTableStore for creating UNLOGGED tables with Postgres.
- created [`pipedag-manage`](#reference/cli) command line utility with [`clear-metadata`](#reference/cli:clear-metadata) command to help with migrating between different pipedag metadata versions.

## 0.4.1 (2023-06-17)
- implement [](#DaskEngine): orchestration engine for running multiple tasks in parallel
- implement [](#DatabaseLockManager): lock manager based on locking mechanism provided by database

## 0.4.0 (2023-06-08)
- update public interface
- encrypt IPC communication
- remove preemptive `os.makedirs` from ParquetTableCache
- improve logging and provide structlog utilities

## 0.3.0 (2023-05-25)
- breaking change to pipedag.yaml:
  introduced `args` subsections for arguments that are passed to backend classes
- fix ibm_db_sa bug when copying dataframes from cache: uppercase table names by default
- nicer readable SQL queries: use automatic aliases for inputs of SQLAlchemy tasks
- implement option ignore_task_version: disable eager task caching for some instances to reduce overhead from task version bumping
- implement local table cache: store input/output of dataframe tasks in parquet files and allow using it as cache to avoid rereading from database

## 0.2.4 (2023-05-05)
- fix errors by increasing output_json length in metadata table
- fix cache invalidation: query normalization before checking for changes
- add rudimentary support for ibis tasks (postgres + mssql)
- add rudimentary support for polars + tidypolars tasks
- implemented pandas type mapping to avoid row wise type checks of object columns
- support pandas 2.0 (no arrow features used that)
- support sqlalchemy 2.0 (except for with polars)

## 0.2.3 (2023-04-17)
- fixed python 3.9 compatibility (`traceback.format_exception` syntax changed)
- fixed deferred table copy when task is invalid (introduced with 0.2.2)
- fixed mssql to not reflect full schema while renamings happen
- fixed clearing of metadata tables for lazy tables and raw sql tables
- fixed mssql synonym resolution when reading input table for pandas task
- initial implementation of issue #62: make query canonical before hashing
- retry some DB calls in case they are aborted as deadlock victim

## 0.2.2 (2023-03-31)
- added option `avoid_drop_create_schema` to table store configuration
- improve performance when working with IBM DB2 dialect (i.e. table locking)
- prevent table copying and schema swapping for 100% cache valid stages

## 0.2.1 (2023-01-15)
- removed contextvars dependency (not needed for python >= 3.7 and broke conda-forge build)

## 0.2.0 (2023-01-14)
- `SQLTableStore`: support for Microsoft SQL Server and IBM DB2 (Linux) database connection strings
- Support primary keys and indexes (can be configured with Table object and used in custom RawSql code)
- `RawSql`: support additional return type for `@materialize` tasks which allows to emit raw SQL string including multiple create statements (currently, views/functions/procedures are only supported for dialect mssql). 
   This feature should only be used for getting legacy code running in pipedag before converting it to programatically generated or manual SELECT statements.
- Support pytsql library for executing raw SQL scripts with `dialect=mssql` (i.e. supports PRINT capture)
- Manual Cache Invalidation for source nodes:
  `@materialize(cache=f)` parameter can take an arbitrary function that gets the same arguments as the task function and returns a hash. 
  If the hash is different from for the previous run, the task is considered cache invalid.
- New configuration file format pipedag.yaml can be used to configure multiple pipedag instances: see docs/reference/config.rst

## 0.1.0 (2022-09-01)
Initial release.

- `@materialize` annotations
- flow definition with nestable stages
- zookeeper synchronization
- postgres database backend
- Prefect 1.x and 2.x support
- multi-processing/multi-node support for state exchange between `@materialize` tasks
- support materialization for: pandas, sqlalchemy, raw sql text, pydiverse.transform<|MERGE_RESOLUTION|>--- conflicted
+++ resolved
@@ -11,16 +11,13 @@
     `mssql` and `ibm_db2`, both nullable and non-nullable column alterations are issued because constant literals create
     non-nullable columns by default. If neither nullable nor non_nullable are specified, the default `CREATE TABLE as SELECT`
     is kept unmodified except for primary key columns where some dialects require explicit `NOT NULL` statements.
-<<<<<<< HEAD
 - Refactored configuration for cache validation options. Now, there is a separate section called cache_validation configurable
     per instance which includes the following options:
   * mode: NORMAL, IGNORE_FRESH_INPUT (same as ignore_cache_function=True before), 
         FORCE_FRESH_INPUT (invalidates all tasks with cache function), FORCE_CACHE_INVALID (rerun all tasks)
   * disable_cache_function: True disables the call of cache functions. Downside: next mode=NORMAL run will be cache invalid.
   * ignore_task_version: Option existed before but a level higher
-=======
 - Set transaction isolation level to READ UNCOMMITTED via SQLAlchemy functionality
->>>>>>> ca15c6d8
 - Fix that unlogged tables were created as logged tables when they were copied as cache valid
 - Materialize lazy tasks, when they are executed without stage context.
 
