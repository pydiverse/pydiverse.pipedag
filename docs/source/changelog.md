--- conflicted
+++ resolved
@@ -1,9 +1,8 @@
 # Changelog
 
-<<<<<<< HEAD
-## 0.10.12 (2025-XX-XX)
+## 0.12.6 (2025-XX-XX)
 - Feat: Automatically check cache-validity of polars DataFrame tasks marked as lazy
-=======
+
 ## 0.12.5 (2025-11-26)
 - Workaround snowflake sqlalchemy dialect to enable ExternalTableReference to other database
 - Flag in CreateTable and DropTable DDL statements allows not quoting schema (needed for multi-part schema)
@@ -47,7 +46,6 @@
 - Updated repr() and str() representations for some objects like Flow, ConfigContext, DagContext, ...
 - Fix: mssql pyarrow-adbc download to pandas/polars
 - Fix: S3 example and error messages
->>>>>>> 2752b70f
 
 ## 0.10.11 (2025-09-08)
 - Fix: Late initialization of ParquetTableCache instance_id allows use of multi-config `@input_stage_versions`
