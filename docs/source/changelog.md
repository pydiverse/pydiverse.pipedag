--- conflicted
+++ resolved
@@ -1,16 +1,13 @@
 # Changelog
 
-<<<<<<< HEAD
-## 0.9.1 (2024-XX-XX)
-- Support Snowflake as a backend for `SQLTableStore`.
+## 0.9.2 (2024-XX-XX)
 - @input_stage_versions decorator allows specifying tasks which compare tables within the current stage transaction 
     schema and another version of that stage. This can be the currently active stage schema of the same pipeline 
     instance or from another instance. See: https://pydiversepipedag.readthedocs.io/en/latest/examples.html
-=======
+
 ## 0.9.1 (2024-04-26)
 - Support Snowflake as a backend for `SQLTableStore`.
 - For mssql backend, moved primary key adding after filling complete table.
->>>>>>> d78675ae
 - Make polars dematerialization robust against missing connectorx. Fall back to pandas if connectorx is not available.
 - Fix some bugs with pandas < 2 and sqlalchemy < 2 compatibility as well as pyarrow handling.
 - Use pd.StringDtype("pyarrow") instead of pd.ArrowDtype(pa.string()) for dtype "string[pyarrow]"
