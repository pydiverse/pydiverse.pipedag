# pydiverse.pipedag

[![CI](https://github.com/pydiverse/pydiverse.pipedag/actions/workflows/tests.yml/badge.svg)](https://github.com/pydiverse/pydiverse.pipedag/actions/workflows/tests.yml)

A pipeline orchestration library executing tasks within one python session. It takes care of SQL table
(de)materialization, caching and cache invalidation. Blob storage is supported as well for example
for storing model files.

This is an early stage version 0.x, however, it is already used in real projects. We are happy to receive your
feedback as [issues](https://github.com/pydiverse/pydiverse.pipedag/issues) on the GitHub repo. Feel free to also
comment on existing issues to extend them to your needs or to add solution ideas.

## Usage

pydiverse.pipedag can either be installed via pypi with `pip install pydiverse-pipedag duckdb duckdb-engine` or via
conda-forge with `conda install pydiverse-pipedag duckdb duckdb-engine -c conda-forge`. If you don't use duckdb for
testing, you can obmit it here. However, it is needed to run the following example.

## Example

A flow can look like this (i.e. put this in a file named `run_pipeline.py`):

```python
import tempfile

import pandas as pd
import sqlalchemy as sa

from pydiverse.pipedag import Flow, Stage, Table, materialize
from pydiverse.pipedag.context import StageLockContext
from pydiverse.pipedag.core.config import create_basic_pipedag_config
from pydiverse.common.util.structlog import setup_logging


@materialize(lazy=True)
def lazy_task_1():
    return sa.select(
        sa.literal(1).label("x"),
        sa.literal(2).label("y"),
    )


@materialize(lazy=True, input_type=sa.Table)
def lazy_task_2(input1: sa.sql.expression.Alias, input2: sa.sql.expression.Alias):
    query = sa.select(
        (input1.c.x * 5).label("x5"),
        input2.c.a,
    ).select_from(input1.outerjoin(input2, input2.c.x == input1.c.x))

    return Table(query, name="task_2_out", primary_key=["a"])


@materialize(lazy=True, input_type=sa.Table)
def lazy_task_3(input1: sa.sql.expression.Alias):
    return sa.text(f"SELECT * FROM {input1.original.schema}.{input1.original.name}")


@materialize(lazy=True, input_type=sa.Table)
def lazy_task_4(input1: sa.sql.expression.Alias):
    return sa.text(f"SELECT * FROM {input1.original.schema}.{input1.original.name}")


@materialize(nout=2, version="1.0.0")
def eager_inputs():
    dfA = pd.DataFrame(
        {
            "a": [0, 1, 2, 4],
            "b": [9, 8, 7, 6],
        }
    )
    dfB = pd.DataFrame(
        {
            "a": [2, 1, 0, 1],
            "x": [1, 1, 2, 2],
        }
    )
    return Table(dfA, "dfA"), Table(dfB, "dfB_%%")


@materialize(version="1.0.0", input_type=pd.DataFrame)
def eager_task(tbl1: pd.DataFrame, tbl2: pd.DataFrame):
    return tbl1.merge(tbl2, on="x")


def main():
    with tempfile.TemporaryDirectory() as temp_dir:
        cfg = create_basic_pipedag_config(
            f"duckdb:///{temp_dir}/db.duckdb",
            disable_stage_locking=True,  # This is special for duckdb
            # Attention: If uncommented, stage and task names might be sent to the following URL.
            #   You can self-host kroki if you like:
            #   https://docs.kroki.io/kroki/setup/install/
            # kroki_url="https://kroki.io",
        ).get("default")
        with cfg:
            with Flow() as f:
                with Stage("stage_1"):
                    lazy_1 = lazy_task_1()
                    a, b = eager_inputs()

                with Stage("stage_2"):
                    lazy_2 = lazy_task_2(lazy_1, b)
                    lazy_3 = lazy_task_3(lazy_2)
                    eager = eager_task(lazy_1, b)

                with Stage("stage_3"):
                    lazy_4 = lazy_task_4(lazy_2)
                _ = lazy_3, lazy_4, eager  # unused terminal output tables

            # Run flow
            result = f.run()
            assert result.successful

            # Run in a different way for testing
            with StageLockContext():
                result = f.run()
                assert result.successful
                assert result.get(lazy_1, as_type=pd.DataFrame)["x"][0] == 1


if __name__ == "__main__":
    setup_logging()  # you can set up the logging and/or structlog libraries as you wish
    main()
```
For SQLAlchemy >= 2.0, you can use sa.Alias instead of sa.sql.expression.Alias.

The `with tempfile.TemporaryDirectory()` is only needed to have an OS independent temporary directory available.
You can also get rid of it like this:

```python
def main():
    cfg = create_basic_pipedag_config(
        "duckdb:////tmp/pipedag/{instance_id}/db.duckdb",
        disable_stage_locking=True,  # This is special for duckdb
    ).get("default")
    ...
```

<<<<<<< HEAD
For a more sophisiticated setup with a `pipedag.yaml` configuration file and with a separate database
=======
For a more sophisticated setup with a `pipedag.yaml` configuration file and with a separate database 
>>>>>>> 8cdf27c8
(i.e. containerized Postgres), please look [here](https://pydiversepipedag.readthedocs.io/en/latest/database_testing.html).

## Troubleshooting

### Installing mssql odbc driver for linux

Installing with
instructions [here](https://docs.microsoft.com/en-us/sql/connect/odbc/linux-mac/installing-the-microsoft-odbc-driver-for-sql-server)
worked.
But `odbcinst -j` revealed that it installed the configuration in `/etc/unixODBC/*`. But conda installed pyodbc brings
its own `odbcinst` executable and that shows odbc config files are expected in `/etc/*`. Symlinks were enough to fix the
problem. Try `python -c 'import pyodbc;print(pyodbc.drivers())'` and see whether you get more than an empty list.
Furthermore, make sure you use 127.0.0.1 instead of localhost. It seems that /etc/hosts is ignored.

### Incompatibility with specific `pydiverse.transform` Versions

<<<<<<< HEAD
pydiverse.pipedag currently doesn't support pydiverse.transform Versions (0.2.0, 0.2.1, 0.2.2), due to major
=======
pydiverse.pipedag currently doesn't support `pydiverse.transform` Versions (0.2.0, 0.2.1, 0.2.2), due to major
>>>>>>> 8cdf27c8
differences to pdt 0.2.3 and pdt <0.2.
However, it does still work with pdt <0.2.<|MERGE_RESOLUTION|>--- conflicted
+++ resolved
@@ -136,11 +136,7 @@
     ...
 ```
 
-<<<<<<< HEAD
-For a more sophisiticated setup with a `pipedag.yaml` configuration file and with a separate database
-=======
-For a more sophisticated setup with a `pipedag.yaml` configuration file and with a separate database 
->>>>>>> 8cdf27c8
+For a more sophisticated setup with a `pipedag.yaml` configuration file and with a separate database
 (i.e. containerized Postgres), please look [here](https://pydiversepipedag.readthedocs.io/en/latest/database_testing.html).
 
 ## Troubleshooting
@@ -157,10 +153,6 @@
 
 ### Incompatibility with specific `pydiverse.transform` Versions
 
-<<<<<<< HEAD
-pydiverse.pipedag currently doesn't support pydiverse.transform Versions (0.2.0, 0.2.1, 0.2.2), due to major
-=======
 pydiverse.pipedag currently doesn't support `pydiverse.transform` Versions (0.2.0, 0.2.1, 0.2.2), due to major
->>>>>>> 8cdf27c8
 differences to pdt 0.2.3 and pdt <0.2.
 However, it does still work with pdt <0.2.