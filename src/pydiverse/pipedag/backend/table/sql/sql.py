from __future__ import annotations

import json
import textwrap
import time
import warnings
from collections.abc import Iterable
from contextlib import contextmanager
from typing import Any

import sqlalchemy as sa
import sqlalchemy.exc

from pydiverse.pipedag import Stage, Table
from pydiverse.pipedag.backend.table.base import BaseTableStore
from pydiverse.pipedag.backend.table.sql.ddl import (
    AddIndex,
    AddPrimaryKey,
    ChangeColumnNullable,
    CopyTable,
    CreateAlias,
    CreateDatabase,
    CreateSchema,
    DropAlias,
    DropSchema,
    DropSchemaContent,
    DropTable,
    RenameSchema,
    RenameTable,
    Schema,
    split_ddl_statement,
)
from pydiverse.pipedag.context import RunContext
from pydiverse.pipedag.context.context import ConfigContext, StageCommitTechnique
from pydiverse.pipedag.context.run_context import DeferredTableStoreOp
from pydiverse.pipedag.errors import CacheError
from pydiverse.pipedag.materialize.container import RawSql
from pydiverse.pipedag.materialize.core import MaterializingTask
from pydiverse.pipedag.materialize.metadata import (
    LazyTableMetadata,
    RawSqlMetadata,
    TaskMetadata,
)
from pydiverse.pipedag.util.hashing import stable_hash


class SQLTableStore(BaseTableStore):
    """Table store that materializes tables to a SQL database

    Uses schema swapping for transactions:
    Creates a schema for each stage and a temporary schema for each
    transaction. If all tasks inside a stage succeed, swaps the schemas by
    renaming them.

    The correct dialect specific subclass of ``SQLTableStore`` gets initialized when
    based on the dialect found in the provided engine url during initialization.

    .. rubric:: Supported Tables

    The `SQLTableStore` can materialize (that is, store task output)
    and dematerialize (that is, retrieve task input) the following Table types:

    .. list-table::
       :widths: 30, 30, 30
       :header-rows: 1
       :stub-columns: 1

       * - Framework
         - Materialization
         - Dematerialization

       * - SQLAlchemy
         - | :py:class:`sa.sql.expression.Selectable
                        <sqlalchemy.sql.expression.Selectable>`
           | :py:class:`sa.sql.expression.TextClause
                        <sqlalchemy.sql.expression.TextClause>`
         - :py:class:`sa.Table <sqlalchemy.schema.Table>`

       * - Pandas
         - :py:class:`pd.DataFrame <pandas.DataFrame>`
         - :py:class:`pd.DataFrame <pandas.DataFrame>`

       * - Polars
         - :external+pl:doc:`pl.DataFrame <reference/dataframe/index>`
         - :external+pl:doc:`pl.DataFrame <reference/dataframe/index>`

       * - tidypolars
         - :py:class:`tp.Tibble <tidypolars.tibble.Tibble>`
         - :py:class:`tp.Tibble <tidypolars.tibble.Tibble>`

       * - Ibis
         - :py:class:`ibis.api.Table <ibis.expr.types.relations.Table>`
         - :py:class:`ibis.api.Table <ibis.expr.types.relations.Table>`

       * - pydiverse.transform
         - ``pdt.Table``
         - | ``pdt.eager.PandasTableImpl``
           | ``pdt.lazy.SQLTableImpl``

       * - pydiverse.pipedag
         - | :py:class:`~.ExternalTableReference`
         -


    :param url:
        The :external+sa:ref:`SQLAlchemy engine url <database_urls>`
        use to connect to the database.

        This URL may contain placeholders like ``{name}`` or ``{instance_id}``
        (additional ones can be defined in the ``url_attrs_file``) or
        environment variables like ``{$USER}`` which get substituted with their
        respective values.

    :param url_attrs_file:
        Filename of a yaml file which is read shortly before rendering the final
        engine URL and which is used to replace custom placeholders in ``url``.

        Just like ``url``, this value may also contain placeholders and environment
        variables which get substituted.

    :param create_database_if_not_exists:
        If the engine url references a database name that doesn't yet exists,
        then setting this value to ``True`` tells pipedag to create the database
        before trying to open a connection to it.

    :param schema_prefix:
        A prefix that gets placed in front of all schema names created by pipedag.

    :param schema_suffix:
        A suffix that gets placed behind of all schema names created by pipedag.

    :param avoid_drop_create_schema:
        If ``True``, no ``CREATE SCHEMA`` or ``DROP SCHEMA`` statements get issued.
        This is mostly relevant for databases that support automatic schema
        creation like IBM DB2.

    :param print_materialize:
        If ``True``, all tables that get materialized get logged.

    :param print_sql:
        If ``True``, all executed SQL statements get logged.

    :param no_db_locking:
        Speed up database by telling it we will not rely on it's locking mechanisms.
        Currently not implemented.

    :param strict_materialization_details:
        If ``True``: raise an exception if
            - the argument ``materialization_details`` is given even though the
              table store does not support it.
            - a table references a ``materialization_details`` tag that is not defined
              in the config.
        If ``False``: Log an error instead of raising an exception

    :param materialization_details:
        A dictionary with each entry describing a tag for materialization details of
        the table store. See subclasses of :py:class:`BaseMaterializationDetails
         <pydiverse.pipedag.materialize.details.BaseMaterializationDetails>`
        for details.
    :param default_materialization_details:
        The materialization_details that will be used if materialization_details
        is not specified on table level. If not set, the ``__any__`` tag (if specified)
        will be used.
    """

    METADATA_SCHEMA = "pipedag_metadata"
    LOCK_SCHEMA = "pipedag_locks"

    __registered_dialects: dict[str, type[SQLTableStore]] = {}
    _dialect_name: str

    def __new__(cls, engine_url: str, *args, **kwargs):
        if cls != SQLTableStore:
            return super().__new__(cls)

        # If calling SQLTableStore(engine_url), then we want to dynamically instantiate
        # the correct dialect specific subclass based on the dialect found in the url.
        dialect = sa.engine.make_url(engine_url).get_dialect().name
        dialect_specific_cls = SQLTableStore.__registered_dialects.get(dialect, cls)
        return super(SQLTableStore, dialect_specific_cls).__new__(dialect_specific_cls)

    @classmethod
    def _init_conf_(cls, config: dict[str, Any]):
        config = config.copy()
        engine_url = config.pop("url")
        return cls(engine_url, **config)

    def __init__(
        self,
        engine_url: str,
        *,
        create_database_if_not_exists: bool = False,
        schema_prefix: str = "",
        schema_suffix: str = "",
        avoid_drop_create_schema: bool = False,
        print_materialize: bool = False,
        print_sql: bool = False,
        no_db_locking: bool = True,
        strict_materialization_details: bool = True,
        materialization_details: dict[str, dict[str | list[str]]] | None = None,
        default_materialization_details: str | None = None,
    ):
        super().__init__()

        self.create_database_if_not_exists = create_database_if_not_exists
        self.schema_prefix = schema_prefix
        self.schema_suffix = schema_suffix
        self.avoid_drop_create_schema = avoid_drop_create_schema
        self.print_materialize = print_materialize
        self.print_sql = print_sql
        self.no_db_locking = no_db_locking
        self.strict_materialization_details = strict_materialization_details

        self.metadata_schema = self.get_schema(self.METADATA_SCHEMA)
        self.engine_url = sa.engine.make_url(engine_url)
        self.engine = self._create_engine()

        # Dict where hooks are allowed to store values that should get cached
        self.hook_cache = {}

        self._init_database()

        # Set up metadata tables and schema
        self.sql_metadata = sa.MetaData(schema=self.metadata_schema.get())

        # Store version number for metadata table schema evolution.
        # We disable caching in case of version mismatch.
        self.disable_caching = False
        self.metadata_version = "0.3.2"  # Increase version if metadata table changes
        self.version_table = sa.Table(
            "metadata_version",
            self.sql_metadata,
            sa.Column("version", sa.String(32)),
        )

        # Stage Table is unique for stage
        self.stage_table = sa.Table(
            "stages",
            self.sql_metadata,
            self._metadata_pk("id", "stages"),
            sa.Column("stage", sa.String(64)),
            sa.Column("cur_transaction_name", sa.String(256)),
        )

        # Task Table is unique for stage * in_transaction_schema
        self.tasks_table = sa.Table(
            "tasks",
            self.sql_metadata,
            self._metadata_pk("id", "tasks"),
            sa.Column("name", sa.String(128)),
            sa.Column("stage", sa.String(64)),
            sa.Column("version", sa.String(64)),
            sa.Column("timestamp", sa.DateTime()),
            sa.Column("run_id", sa.String(20)),
            sa.Column("position_hash", sa.String(20)),
            sa.Column("input_hash", sa.String(20)),
            sa.Column("cache_fn_hash", sa.String(20)),
            sa.Column("output_json", sa.Text()),
            sa.Column("in_transaction_schema", sa.Boolean()),
        )

        # Lazy Cache Table is unique for stage * in_transaction_schema
        self.lazy_cache_table = sa.Table(
            "lazy_tables",
            self.sql_metadata,
            self._metadata_pk("id", "lazy_tables"),
            sa.Column("name", sa.String(128)),
            sa.Column("stage", sa.String(64)),
            sa.Column("query_hash", sa.String(20)),
            sa.Column("task_hash", sa.String(20)),
            sa.Column("in_transaction_schema", sa.Boolean()),
        )

        # Sql Cache Table is unique for stage * in_transaction_schema
        self.raw_sql_cache_table = sa.Table(
            "raw_sql",
            self.sql_metadata,
            self._metadata_pk("id", "raw_sql"),
            sa.Column("prev_objects", sa.Text()),
            sa.Column("new_objects", sa.Text()),
            sa.Column("stage", sa.String(64)),
            sa.Column("query_hash", sa.String(20)),
            sa.Column("task_hash", sa.String(20)),
            sa.Column("in_transaction_schema", sa.Boolean()),
        )

        self.default_materialization_details = default_materialization_details

        self._set_materialization_details(materialization_details)

        self.logger.info(
            "Initialized SQL Table Store",
            engine_url=self.engine_url.render_as_string(hide_password=True),
            schema_prefix=self.schema_prefix,
            schema_suffix=self.schema_suffix,
        )

    def __init_subclass__(cls, **kwargs):
        # Whenever a new subclass if SQLTableStore is defined, it must contain the
        # `_dialect_name` attribute. This allows us to dynamically instantiate it
        # when calling SQLTableStore(engine_url, ...) based on the dialect name found
        # in the engine url (see __new__).
        dialect_name = getattr(cls, "_dialect_name", None)
        if dialect_name is None:
            raise ValueError(
                "All subclasses of SQLTableStore must have a `_dialect_name` attribute."
                f" But {cls.__name__}._dialect_name is None."
            )

        if dialect_name in SQLTableStore.__registered_dialects:
            warnings.warn(
                f"Already registered a SQLTableStore for dialect {dialect_name}"
            )
        SQLTableStore.__registered_dialects[dialect_name] = cls

    def _metadata_pk(self, name: str, table_name: str):
        return sa.Column(name, sa.BigInteger(), primary_key=True)

    def _init_database(self):
        if not self.create_database_if_not_exists:
            return

        raise NotImplementedError(
            "create_database_if_not_exists is not implemented for this engine"
        )

    def _init_database_with_database(
        self, database: str, execution_options: dict = None
    ):
        if not self.create_database_if_not_exists:
            return

        if execution_options is None:
            execution_options = {}

        try:
            # Check if database exists
            with self.engine.connect() as conn:
                conn.exec_driver_sql("SELECT 1")
            return
        except sa.exc.DBAPIError:
            # Database doesn't exist
            pass

        # Create new database using temporary engine object
        tmp_db_url = self.engine_url.set(database=database)
        tmp_engine = sa.create_engine(tmp_db_url, execution_options=execution_options)

        try:
            with tmp_engine.connect() as conn:
                conn.execute(CreateDatabase(self.engine_url.database))
        except sa.exc.DBAPIError:
            # This happens if multiple instances try to create the database
            # at the same time.
            with self.engine.connect() as conn:
                # Verify database actually exists
                conn.exec_driver_sql("SELECT 1")

    def _create_engine(self):
        # future=True enables SQLAlchemy 2.0 behaviour with version 1.4
        return sa.create_engine(self.engine_url, future=True)

    @contextmanager
    def engine_connect(self) -> sa.Connection:
        with self.engine.connect() as conn:
            yield conn
            conn.commit()

    def get_schema(self, name: str) -> Schema:
        return Schema(name, self.schema_prefix, self.schema_suffix)

    def _execute(self, query, conn: sa.engine.Connection, heavy_shorten_print=False):
        if self.print_sql:
            if isinstance(query, str):
                query_str = query
            else:
                query_str = str(
                    query.compile(self.engine, compile_kwargs={"literal_binds": True})
                )
            pretty_query_str = self.format_sql_string(
                query_str, query, heavy_shorten_print
            )
            self.logger.info("Executing sql", query=pretty_query_str)

        if isinstance(query, str):
            return conn.execute(sa.text(query))
        else:
            return conn.execute(query)

    def execute(
        self,
        query: str
        | sqlalchemy.sql.expression.Selectable
        | sqlalchemy.sql.expression.TextClause
        | sqlalchemy.sql.ddl.DDLElement
        | list[
            str
            | sqlalchemy.sql.expression.Selectable
            | sqlalchemy.sql.expression.TextClause
            | sqlalchemy.sql.ddl.DDLElement
        ],
        *,
        conn: sa.engine.Connection = None,
        heavy_shorten_print=False,
        transaction_already_open=False,
    ):
        if conn is None:
            with self.engine_connect() as conn:
                return self.execute(
                    query,
                    conn=conn,
                    heavy_shorten_print=heavy_shorten_print,
                    transaction_already_open=transaction_already_open,
                )

        if isinstance(query, sa.schema.DDLElement) or isinstance(query, list):
            if not isinstance(query, list):
                query = [query]

            @contextmanager
            def begin():
                if not transaction_already_open:
                    with conn.begin():
                        yield
                else:
                    yield

            with begin():
                # execute multiple statements in one transaction
                for cur_query in query:
                    if isinstance(cur_query, sa.schema.DDLElement):
                        # Some custom DDL statements contain multiple statements.
                        # They are all seperated using a special seperator.
                        query_str = str(
                            cur_query.compile(
                                self.engine, compile_kwargs={"literal_binds": True}
                            )
                        )

                        for part in split_ddl_statement(query_str):
                            self._execute(part, conn, heavy_shorten_print)
                    else:
                        self._execute(cur_query, conn, heavy_shorten_print)
            return

        return self._execute(query, conn, heavy_shorten_print)

    def reflect_table(self, table_name: str, schema: str | Schema) -> sa.Table:
        if isinstance(schema, Schema):
            schema = schema.get()
        tbl = None
        for retry_iteration in range(4):
            # retry operation since it might have been terminated as a deadlock victim
            try:
                tbl = sa.Table(
                    table_name,
                    sa.MetaData(),
                    schema=schema,
                    autoload_with=self.engine,
                )
                break
            except (sa.exc.SQLAlchemyError, sa.exc.DBAPIError):
                if retry_iteration == 3:
                    raise
                time.sleep(retry_iteration * retry_iteration * 1.2)
        return tbl

    def check_materialization_details_supported(self, label: str | None) -> None:
        if label is None:
            return
        error_msg = (
            f"Materialization details are not supported"
            f" for store {type(self).__name__}."
        )
        if self.strict_materialization_details:
            raise ValueError(
                f"{error_msg} To silence this exception set"
                f" strict_materialization_details=False"
            )
        else:
            self.logger.error(f"{error_msg}")

    def _set_materialization_details(
        self, materialization_details: dict[str, dict[str | list[str]]] | None
    ) -> None:
        if (
            materialization_details is not None
            or self.default_materialization_details is not None
        ):
            error_msg = (
                f"{type(self).__name__} does not support materialization details."
            )
            if self.strict_materialization_details:
                raise TypeError(
                    f"{error_msg} To suppress this exception, "
                    f"use strict_materialization_details=False"
                )
            self.logger.error(error_msg)

<<<<<<< HEAD
    def get_unlogged(self, materialization_details_label: str | None):
        _ = materialization_details_label
        return False  # only available for some dialects

    def get_create_table_suffix(self, table: Table) -> str:
=======
    def get_create_table_suffix(self, materialization_details_label: str | None) -> str:
>>>>>>> bad51e41
        """
        This method can be used to append materialization tables to CREATE TABLE
        statements by dialects that support it.

<<<<<<< HEAD
        :param table:
            The table to be materialized
=======
        :param materialization_details_label:
            A label that can be controlled on table or stage level to reference
            options layed out in detail in configuration
>>>>>>> bad51e41
        :return:
            Suffix that is appended to CREATE TABLE statement as string
        """
        return ""

<<<<<<< HEAD
    def get_limit_query(
        self,
        query: sa.sql.expression.Selectable | sa.sql.expression.TextClause,
        rows: int,
    ) -> sa.sql.expression.Select:
        if isinstance(query, sa.sql.expression.TextClause):
            return (
                sa.select(sa.text("*"))
                .limit(rows)
                .select_from(sa.text("(" + str(query) + ") AS A"))
            )
        else:
            return sa.select(sa.text("*")).limit(rows).select_from(query.alias("A"))

    def lock_table(
        self, table: Table | str, schema: Schema | str, conn: Any = None
    ) -> list:
        """
        For some dialects, it might be beneficial to lock a table before writing to it.

        :returns
            A list of SQLAlchemy statements that should be executed if conn=None
        """
        _ = table, schema, conn
        return []

    def lock_source_table(
        self, table: Table | str, schema: Schema | str, conn: Any = None
    ) -> list:
        """
        For some dialects, it might be beneficial to lock source tables before reading.

        :returns
            A list of SQLAlchemy statements that should be executed if conn=None
        """
        _ = table, schema, conn
        return []

    def lock_source_tables(
        self, tables: list[dict[str, str]], conn: Any = None
    ) -> list:
        """
        For some dialects, it might be beneficial to lock source tables before reading.

        :returns
            A list of SQLAlchemy statements that should be executed if conn=None
        """
        stmts = []
        for table in tables:
            if table["shared_lock_allowed"]:
                stmts += self.lock_source_table(table["name"], table["schema"], conn)
        return stmts

    def get_non_nullable_cols(
        self, table: Table, table_cols: Iterable[str], report_nullable_cols=False
    ) -> tuple[list[str], list[str]]:
        other_cols = []
        non_nullable_cols = []
        nullable_cols = []
        all_cols = list(table_cols)
        for new_cols, is_nullable in zip(
            [table.nullable, table.non_nullable], [True, False]
        ):
            if new_cols is not None:
                if len(set(new_cols) - set(all_cols)) > 0:
                    raise ValueError(
                        f"{'non_' if not is_nullable else ''}nullable column does not "
                        f"exist in dataframe={set(new_cols) - set(all_cols)}"
                    )
                if len(non_nullable_cols) == 0:
                    other_cols = [col for col in all_cols if col not in new_cols]
                    non_nullable_cols = new_cols if not is_nullable else other_cols
                    nullable_cols = new_cols if is_nullable else other_cols
                else:
                    if set(other_cols) != set(new_cols):
                        raise ValueError(
                            f"When setting both nullable and non_nullable, they must "
                            f"match dataframe columns. "
                            f"Missing={set(other_cols) - set(new_cols)}"
                        )
        if not report_nullable_cols:
            nullable_cols = []  # in most dialects columns are nullable by default
        return nullable_cols, non_nullable_cols

    def dialect_requests_empty_creation(self, table: Table, is_sql: bool) -> bool:
        _ = is_sql
        return table.nullable is not None or table.non_nullable is not None

    def add_indexes_and_set_nullable(
        self,
        table: Table,
        schema: Schema,
        *,
        on_empty_table: bool | None = None,
        table_cols: Iterable[str] | None = None,
=======
    def add_indexes(
        self, table: Table, schema: Schema, *, early_not_null_possible: bool = False
>>>>>>> bad51e41
    ):
        if on_empty_table is None or on_empty_table:
            # By default, we set non-nullable on empty table
            if table_cols is None:
                # reflect table:
                inspector = sa.inspect(self.engine)
                columns = inspector.get_columns(table.name, schema=schema.get())
                table_cols = [col["name"] for col in columns]
            nullable_cols, non_nullable_cols = self.get_non_nullable_cols(
                table, table_cols
            )
            if len(nullable_cols) > 0:
                # some dialects represent literals as non-nullable types
                self.execute(
                    ChangeColumnNullable(
                        table.name, schema, nullable_cols, nullable=True
                    )
                )
            if len(non_nullable_cols) > 0:
                self.execute(
                    ChangeColumnNullable(
                        table.name, schema, non_nullable_cols, nullable=False
                    )
                )
        if on_empty_table is None or not on_empty_table:
            # By default, we set indexes after loading full table. This can be
            # overridden by dialect
            self.add_table_primary_key(table, schema)
            self.add_table_indexes(table, schema)

    def add_table_indexes(self, table: Table, schema: Schema):
        if table.indexes is not None:
            for index in table.indexes:
                self.add_index(table.name, schema, index)

    def add_table_primary_key(self, table: Table, schema: Schema):
        if table.primary_key is not None:
            key = table.primary_key
            if isinstance(key, str):
                key = [key]
            self.add_primary_key(table.name, schema, key)

    def add_primary_key(
        self,
        table_name: str,
        schema: Schema,
        key_columns: list[str],
        *,
        name: str | None = None,
    ):
        self.execute(AddPrimaryKey(table_name, schema, key_columns, name))

    def add_index(
        self,
        table_name: str,
        schema: Schema,
        index_columns: list[str],
        name: str | None = None,
    ):
        self.execute(AddIndex(table_name, schema, index_columns, name))

    def copy_indexes(
        self, src_table: str, src_schema: Schema, dest_table: str, dest_schema: Schema
    ):
        inspector = sa.inspect(self.engine)
        pk_constraint = inspector.get_pk_constraint(src_table, schema=src_schema.get())
        if len(pk_constraint["constrained_columns"]) > 0:
            self.add_primary_key(
                dest_table,
                dest_schema,
                pk_constraint["constrained_columns"],
                name=pk_constraint["name"],
            )
        indexes = inspector.get_indexes(src_table, schema=src_schema.get())
        for index in indexes:
            if len(index["include_columns"]) > 0:
                self.logger.warning(
                    "Perfect index recreation in caching is not net implemented",
                    table=dest_table,
                    schema=dest_schema.get(),
                    include_columns=index["include_columns"],
                )
            if any(
                not isinstance(val, list) or len(val) > 0
                for val in index["dialect_options"].values()
            ):
                self.logger.warning(
                    "Perfect index recreation in caching is not net implemented",
                    table=dest_table,
                    schema=dest_schema.get(),
                    dialect_options=index["dialect_options"],
                )
            self.add_index(
                dest_table, dest_schema, index["column_names"], index["name"]
            )

    def reflect_sql_types(
        self, col_names: Iterable[str], table_name: str, schema: Schema
    ):
        inspector = sa.inspect(self.engine)
        columns = inspector.get_columns(table_name, schema=schema.get())
        types = {d["name"]: d["type"] for d in columns}
        sql_types = [types[col] for col in col_names]
        return sql_types

    @staticmethod
    def format_sql_string(query_str: str, query=None, heavy_shorten_print=False) -> str:
        _ = query
        if heavy_shorten_print and "SELECT" in query_str:
            query_str = query_str.split("SELECT")[0] + "SELECT ..."
        return textwrap.dedent(query_str).strip()

    def execute_raw_sql(self, raw_sql: RawSql):
        """Executed raw SQL statements in the associated transaction stage"""
        for statement in raw_sql.sql.split(raw_sql.separator):
            if not statement.strip():
                # Skip empty queries
                continue

            self.execute(statement)

    def setup(self):
        super().setup()
        if not self.avoid_drop_create_schema:
            self.execute(CreateSchema(self.metadata_schema, if_not_exists=True))
        with self.engine_connect() as conn:
            try:
                version = conn.execute(
                    sa.select(self.version_table.c.version)
                ).scalar_one_or_none()
            except sa.exc.ProgrammingError:
                # table metadata_version does not yet exist
                version = None
        if version is None:
            with self.engine_connect() as conn, conn.begin():
                self.sql_metadata.create_all(conn)
                version = conn.execute(
                    sa.select(self.version_table.c.version)
                ).scalar_one_or_none()
                assert version is None  # detect race condition
                conn.execute(
                    self.version_table.insert().values(
                        version=self.metadata_version,
                    )
                )
        elif version != self.metadata_version:
            # disable caching due to incompatible metadata table schemas
            # (in future versions, consider automatic metadata schema upgrade)
            self.disable_caching = True
            self.logger.warning(
                "Disabled caching due to metadata version mismatch",
                version=version,
                expected_version=self.metadata_version,
            )

    def dispose(self):
        self.engine.dispose()
        self.hook_cache = None
        super().dispose()

    def init_stage(self, stage: Stage):
        stage_commit_technique = ConfigContext.get().stage_commit_technique
        if stage_commit_technique == StageCommitTechnique.SCHEMA_SWAP:
            return self._init_stage_schema_swap(stage)
        if stage_commit_technique == StageCommitTechnique.READ_VIEWS:
            return self._init_stage_read_views(stage)
        raise ValueError(f"Invalid stage commit technique: {stage_commit_technique}")

    def _init_stage_schema_swap(self, stage: Stage):
        schema = self.get_schema(stage.name)
        transaction_schema = self.get_schema(stage.transaction_name)

        cs_base = CreateSchema(schema, if_not_exists=True)
        ds_trans = DropSchema(
            transaction_schema, if_exists=True, cascade=True, engine=self.engine
        )
        cs_trans = CreateSchema(transaction_schema, if_not_exists=False)

        with self.engine_connect() as conn:
            if self.avoid_drop_create_schema:
                self.execute(
                    DropSchemaContent(transaction_schema, self.engine), conn=conn
                )
            else:
                self.execute(cs_base, conn=conn)
                self.execute(ds_trans, conn=conn)
                self.execute(cs_trans, conn=conn)

            if not self.disable_caching:
                for table in [
                    self.tasks_table,
                    self.lazy_cache_table,
                    self.raw_sql_cache_table,
                ]:
                    conn.execute(
                        table.delete()
                        .where(table.c.stage == stage.name)
                        .where(table.c.in_transaction_schema)
                    )

    def _init_stage_read_views(self, stage: Stage):
        try:
            with self.engine_connect() as conn:
                metadata_rows = (
                    conn.execute(
                        self.stage_table.select().where(
                            self.stage_table.c.stage == stage.name
                        )
                    )
                    .mappings()
                    .one()
                )
            cur_transaction_name = metadata_rows["cur_transaction_name"]
        except (sa.exc.MultipleResultsFound, sa.exc.NoResultFound):
            cur_transaction_name = ""

        suffix = "__even" if cur_transaction_name.endswith("__odd") else "__odd"
        new_transaction_name = stage.name + suffix

        # TODO: WE SHOULD NOT MODIFY THE STAGE AFTER CREATION!!!
        stage.set_transaction_name(new_transaction_name)

        # Call schema swap function with updated transaction name
        self._init_stage_schema_swap(stage)

    def commit_stage(self, stage: Stage):
        # If the stage is 100% cache valid, then we just need to update the
        # "in_transaction_schema" column of the metadata tables.
        if not RunContext.get().has_stage_changed(stage):
            self.logger.info("Stage is cache valid", stage=stage)
            with self.engine_connect() as conn:
                self._commit_stage_update_metadata(stage, conn)
            return

        # Commit normally
        stage_commit_technique = ConfigContext.get().stage_commit_technique
        if stage_commit_technique == StageCommitTechnique.SCHEMA_SWAP:
            return self._commit_stage_schema_swap(stage)
        if stage_commit_technique == StageCommitTechnique.READ_VIEWS:
            return self._commit_stage_read_views(stage)
        raise ValueError(f"Invalid stage commit technique: {stage_commit_technique}")

    def _commit_stage_schema_swap(self, stage: Stage):
        schema = self.get_schema(stage.name)
        transaction_schema = self.get_schema(stage.transaction_name)
        tmp_schema = self.get_schema(stage.name + "__swap")

        # potentially this disposal must be optional since it does not allow
        # for multithreaded stage execution
        # dispose open connections which may prevent schema swapping
        self.engine.dispose()

        # We might want to also append ', conn.begin()' to the with statement,
        # but this collides with the inner conn.begin() used to execute
        # statement parts as one transaction. This is solvable via complex code,
        # but we typically don't want to rely on database transactions anyways.
        with self.engine_connect() as conn:
            # TODO: self.avoid_drop_create_schema is currently being ignored...
            self.execute(
                DropSchema(
                    tmp_schema, if_exists=True, cascade=True, engine=self.engine
                ),
                conn=conn,
            )
            self.execute(RenameSchema(schema, tmp_schema, self.engine), conn=conn)
            self.execute(
                RenameSchema(transaction_schema, schema, self.engine), conn=conn
            )
            self.execute(
                RenameSchema(tmp_schema, transaction_schema, self.engine), conn=conn
            )

            self._commit_stage_update_metadata(stage, conn=conn)

    def _commit_stage_read_views(self, stage: Stage):
        dest_schema = self.get_schema(stage.name)
        src_schema = self.get_schema(stage.transaction_name)

        with self.engine_connect() as conn:
            # Clear contents of destination schema
            self.execute(DropSchemaContent(dest_schema, self.engine), conn=conn)

            # Create aliases for all tables in transaction schema
            inspector = sa.inspect(self.engine)
            for table in inspector.get_table_names(schema=src_schema.get()):
                self.execute(CreateAlias(table, src_schema, table, dest_schema))

            # Update metadata
            stage_metadata_exists = (
                conn.execute(
                    sa.select(1).where(self.stage_table.c.stage == stage.name)
                ).scalar()
                == 1
            )

            if stage_metadata_exists:
                conn.execute(
                    self.stage_table.update()
                    .where(self.stage_table.c.stage == stage.name)
                    .values(cur_transaction_name=stage.transaction_name)
                )
            else:
                conn.execute(
                    self.stage_table.insert().values(
                        stage=stage.name,
                        cur_transaction_name=stage.transaction_name,
                    )
                )

            self._commit_stage_update_metadata(stage, conn=conn)

    def _commit_stage_update_metadata(self, stage: Stage, conn: sa.engine.Connection):
        if not self.disable_caching:
            for table in [
                self.tasks_table,
                self.lazy_cache_table,
                self.raw_sql_cache_table,
            ]:
                conn.execute(
                    table.delete()
                    .where(table.c.stage == stage.name)
                    .where(~table.c.in_transaction_schema)
                )
                conn.execute(
                    table.update()
                    .where(table.c.stage == stage.name)
                    .values(in_transaction_schema=False)
                )

    def copy_table_to_transaction(self, table: Table):
        from_schema = self.get_schema(table.stage.name)
        from_name = table.name

        if RunContext.get().has_stage_changed(table.stage):
            self._copy_table(table, from_schema, from_name)
        else:
            self._deferred_copy_table(table, from_schema, from_name)

    def copy_lazy_table_to_transaction(self, metadata: LazyTableMetadata, table: Table):
        from_schema = self.get_schema(metadata.stage)
        from_name = metadata.name

        if RunContext.get().has_stage_changed(table.stage):
            self._copy_table(table, from_schema, from_name)
        else:
            self._deferred_copy_table(table, from_schema, from_name)

    def _copy_table(self, table: Table, from_schema: Schema, from_name: str):
        """Copies the table immediately"""
        has_table = self.has_table_or_view(from_name, schema=from_schema)
        if not has_table:
            inspector = sa.inspect(self.engine)
            available_tables = inspector.get_table_names(
                from_schema.get()
            ) + inspector.get_view_names(from_schema.get())
            msg = (
                f"Can't copy table '{from_name}' (schema: '{from_schema}') to "
                f"transaction because no such table exists.\n"
                f"Tables in schema: {available_tables}"
            )
            self.logger.error(msg)
            raise CacheError(msg)

        from_tbl = sa.Table(from_name, sa.MetaData(), schema=from_schema.get())
        dest_tbl = table.copy_without_obj()
        dest_tbl.obj = from_tbl
        dest_tbl.shared_lock_allowed = True

<<<<<<< HEAD
        # Copy table via executing a select statement with respective hook
        hook = self.get_m_table_hook(type(dest_tbl.obj))
        hook.materialize(self, dest_tbl, dest_tbl.stage.transaction_name)
=======
        self.execute(
            CopyTable(
                from_name,
                from_schema,
                table.name,
                self.get_schema(table.stage.transaction_name),
                early_not_null=table.primary_key,
                suffix=self.get_create_table_suffix(
                    resolve_materialization_details_label(table)
                ),
            )
        )
        self.add_indexes(table, self.get_schema(table.stage.transaction_name))
>>>>>>> bad51e41

    def _deferred_copy_table(
        self,
        table: Table,
        from_schema: Schema,
        from_name: str,
    ):
        """Tries to perform a deferred copy

        As long as the stage is determined to still be 100% cache valid, we don't
        actually copy any tables to the transaction, and instead just create an alias
        from the main schema to the transaction schema.

        If at the end of the stage, the all tables in the stage are cache valid, then
        we don't actually need to commit the stage, and instead just rename the
        tables from their old names to their new names.

        Otherwise, we copy the tables to the transaction schema in the background,
        and once we're ready to commit, we replace the aliases with the copied tables.
        """
        assert from_schema == self.get_schema(table.stage.name)

        has_table = self.has_table_or_view(from_name, from_schema)
        if not has_table:
            inspector = sa.inspect(self.engine)
            available_tables = inspector.get_table_names(
                from_schema.get()
            ) + inspector.get_view_names(from_schema.get())
            msg = (
                f"Can't deferred copy table '{from_name}' (schema: '{from_schema}') to "
                f"transaction because no such table exists.\n"
                f"Tables in schema: {available_tables}"
            )
            self.logger.error(msg)
            raise CacheError(msg)

        try:
            ctx = RunContext.get()
            stage = table.stage

            self.execute(
                CreateAlias(
                    from_name,
                    from_schema,
                    table.name,
                    self.get_schema(stage.transaction_name),
                )
            )

            table_copy = table.copy_without_obj()
            table_copy.name = f"{table.name}__copy"

            ctx.defer_table_store_op(
                stage,
                DeferredTableStoreOp(
                    "_copy_table",
                    DeferredTableStoreOp.Condition.ON_STAGE_CHANGED,
                    (
                        table_copy,
                        from_schema,
                        from_name,
                    ),
                ),
            )
            ctx.defer_table_store_op(
                stage,
                DeferredTableStoreOp(
                    "_swap_alias_with_table_copy",
                    DeferredTableStoreOp.Condition.ON_STAGE_COMMIT,
                    (),
                    {"table": table, "table_copy": table_copy},
                ),
            )
            ctx.defer_table_store_op(
                stage,
                DeferredTableStoreOp(
                    "_rename_table",
                    DeferredTableStoreOp.Condition.ON_STAGE_ABORT,
                    (from_name, table.name, from_schema),
                ),
            )

        except Exception as _e:
            msg = (
                f"Failed to copy table {from_name} (schema: '{from_schema}') "
                f"to transaction."
            )
            self.logger.exception(msg)
            raise CacheError(msg) from _e

    def has_table_or_view(self, name, schema: Schema | str):
        if isinstance(schema, Schema):
            schema = schema.get()
        inspector = sa.inspect(self.engine)
        has_table = inspector.has_table(name, schema=schema)
        # workaround for sqlalchemy backends that fail to find views with has_table
        # in particular DuckDB https://github.com/duckdb/duckdb/issues/10322
        if not has_table:
            has_table = name in inspector.get_view_names(schema=schema)
        return has_table

    def _swap_alias_with_table_copy(self, table: Table, table_copy: Table):
        assert table_copy.stage.name == table.stage.name

        schema = self.get_schema(table.stage.transaction_name)
        try:
            self.execute(
                DropAlias(
                    table.name,
                    schema,
                )
            )
            self.execute(
                RenameTable(
                    table_copy.name,
                    table.name,
                    schema,
                )
            )
        except Exception as _e:
            msg = (
                f"Failed putting copied table {table_copy.name} (schema: '{schema}') "
                f"in place of alias."
            )
            raise RuntimeError(msg) from _e

    def _rename_table(self, from_name: str, to_name: str, schema: Schema):
        if from_name == to_name:
            return
        self.logger.info("RENAME", fr=from_name, to=to_name)
        self.execute(RenameTable(from_name, to_name, schema))

    def copy_raw_sql_tables_to_transaction(
        self, metadata: RawSqlMetadata, target_stage: Stage
    ):
        inspector = sa.inspect(self.engine)
        src_schema = self.get_schema(metadata.stage)
        dest_schema = self.get_schema(target_stage.transaction_name)

        # New tables (AND other objects)
        new_objects = set(metadata.new_objects) - set(metadata.prev_objects)
        tables_in_schema = set(inspector.get_table_names(src_schema.get()))
        objects_in_schema = self._get_all_objects_in_schema(src_schema)

        self.check_materialization_details_supported(
            target_stage.materialization_details
        )

        tables_to_copy = new_objects & tables_in_schema
        objects_to_copy = {
            k: v
            for k, v in objects_in_schema.items()
            if k in new_objects and k not in tables_to_copy
        }

        try:
            with self.engine_connect() as conn:
                for name in tables_to_copy:
                    self.execute(
                        CopyTable(
                            name,
                            src_schema,
                            name,
                            dest_schema,
                            suffix=self.get_create_table_suffix(
                                target_stage.materialization_details
                            ),
                        ),
                        conn=conn,
                    )
                    self.copy_indexes(
                        name,
                        src_schema,
                        name,
                        dest_schema,
                    )

                for name, obj_metadata in objects_to_copy.items():
                    self._copy_object_to_transaction(
                        name, obj_metadata, src_schema, dest_schema, conn
                    )

        except Exception as _e:
            msg = (
                f"Failed to copy raw sql generated object {name} (schema:"
                f" '{src_schema}') to transaction."
            )
            self.logger.exception(
                msg + " This error is treated as cache-lookup-failure."
            )
            raise CacheError(msg) from _e

    def _get_all_objects_in_schema(self, schema: Schema) -> dict[str, Any]:
        """List all objects that are present in a schema.

        This may include things like views, stored procedures, functions, etc.

        :param schema: the schema
        :return: a dictionary where the keys are the names of the objects, and the
            values are any other (dialect specific) information that might be useful.
        """

        # Because SQLAlchemy only provides limited capabilities to inspect objects
        # inside a schema, we limit ourselves to tables and views.
        inspector = sa.inspect(self.engine)
        tables = inspector.get_table_names(schema.get())
        views = inspector.get_view_names(schema.get())
        return {name: None for name in tables + views}

    def _copy_object_to_transaction(
        self,
        name: str,
        metadata: Any,
        src_schema: Schema,
        dest_schema: Schema,
        conn: sa.Connection,
    ):
        """Copy a generic object from one schema to another.

        :param name: name of the object to be copied
        :param metadata:
            additional information as returned by `get_all_objects_in_schema`
        :param src_schema: the schema in which the object is
        :param dest_schema: the schema into which the object should be copied
        """
        dialect = self.engine.dialect.name
        raise NotImplementedError(f"Not implemented for dialect '{dialect}'.")

    def delete_table_from_transaction(self, table: Table):
        self.execute(
            DropTable(
                table.name,
                self.get_schema(table.stage.transaction_name),
                if_exists=True,
            )
        )

    def store_task_metadata(self, metadata: TaskMetadata, stage: Stage):
        if not self.disable_caching:
            with self.engine_connect() as conn:
                conn.execute(
                    self.tasks_table.insert().values(
                        name=metadata.name,
                        stage=metadata.stage,
                        version=metadata.version,
                        timestamp=metadata.timestamp,
                        run_id=metadata.run_id,
                        position_hash=metadata.position_hash,
                        input_hash=metadata.input_hash,
                        cache_fn_hash=metadata.cache_fn_hash,
                        output_json=metadata.output_json,
                        in_transaction_schema=True,
                    )
                )

    def retrieve_task_metadata(
        self, task: MaterializingTask, input_hash: str, cache_fn_hash: str
    ) -> TaskMetadata:
        if self.disable_caching:
            raise CacheError(
                "Caching is disabled, so we also don't even try to retrieve task"
                f" cache: {task}"
            )

        ignore_cache_function = ConfigContext.get().ignore_cache_function
        try:
            with self.engine_connect() as conn:
                result = (
                    conn.execute(
                        self.tasks_table.select()
                        .where(self.tasks_table.c.name == task.name)
                        .where(self.tasks_table.c.stage == task.stage.name)
                        .where(self.tasks_table.c.version == task.version)
                        .where(self.tasks_table.c.input_hash == input_hash)
                        .where(
                            self.tasks_table.c.cache_fn_hash == cache_fn_hash
                            if not ignore_cache_function
                            else sa.literal(True)
                        )
                        .where(self.tasks_table.c.in_transaction_schema.in_([False]))
                    )
                    .mappings()
                    .one_or_none()
                )
        except sa.exc.MultipleResultsFound:
            raise CacheError("Multiple results found task metadata") from None

        if result is None:
            raise CacheError(f"Couldn't retrieve task from cache: {task}")

        return TaskMetadata(
            name=result.name,
            stage=result.stage,
            version=result.version,
            timestamp=result.timestamp,
            run_id=result.run_id,
            position_hash=result.position_hash,
            input_hash=result.input_hash,
            cache_fn_hash=result.cache_fn_hash,
            output_json=result.output_json,
        )

    def retrieve_all_task_metadata(self, task: MaterializingTask) -> list[TaskMetadata]:
        with self.engine_connect() as conn:
            results = (
                conn.execute(
                    self.tasks_table.select()
                    .where(self.tasks_table.c.name == task.name)
                    .where(self.tasks_table.c.stage == task.stage.name)
                    .where(self.tasks_table.c.position_hash == task.position_hash)
                )
                .mappings()
                .all()
            )

        return [
            TaskMetadata(
                name=result.name,
                stage=result.stage,
                version=result.version,
                timestamp=result.timestamp,
                run_id=result.run_id,
                position_hash=result.position_hash,
                input_hash=result.input_hash,
                cache_fn_hash=result.cache_fn_hash,
                output_json=result.output_json,
            )
            for result in results
        ]

    def store_lazy_table_metadata(self, metadata: LazyTableMetadata):
        if not self.disable_caching:
            with self.engine_connect() as conn:
                conn.execute(
                    self.lazy_cache_table.insert().values(
                        name=metadata.name,
                        stage=metadata.stage,
                        query_hash=metadata.query_hash,
                        task_hash=metadata.task_hash,
                        in_transaction_schema=True,
                    )
                )

    # noinspection DuplicatedCode
    def retrieve_lazy_table_metadata(
        self, query_hash: str, task_hash: str, stage: Stage
    ) -> LazyTableMetadata:
        if self.disable_caching:
            raise CacheError(
                "Caching is disabled, so we also don't even try to retrieve lazy table"
                " cache"
            )

        try:
            with self.engine_connect() as conn:
                result = (
                    conn.execute(
                        self.lazy_cache_table.select()
                        .where(self.lazy_cache_table.c.stage == stage.name)
                        .where(self.lazy_cache_table.c.query_hash == query_hash)
                        .where(self.lazy_cache_table.c.task_hash == task_hash)
                        .where(
                            self.lazy_cache_table.c.in_transaction_schema.in_([False])
                        )
                    )
                    .mappings()
                    .one_or_none()
                )
        except sa.exc.MultipleResultsFound:
            raise CacheError(
                "Multiple results found for lazy table cache key"
            ) from None

        if result is None:
            raise CacheError("No result found for lazy table cache key")

        return LazyTableMetadata(
            name=result.name,
            stage=result.stage,
            query_hash=result.query_hash,
            task_hash=result.task_hash,
        )

    def store_raw_sql_metadata(self, metadata: RawSqlMetadata):
        if not self.disable_caching:
            with self.engine_connect() as conn:
                conn.execute(
                    self.raw_sql_cache_table.insert().values(
                        prev_objects=json.dumps(metadata.prev_objects),
                        new_objects=json.dumps(metadata.new_objects),
                        stage=metadata.stage,
                        query_hash=metadata.query_hash,
                        task_hash=metadata.task_hash,
                        in_transaction_schema=True,
                    )
                )

    # noinspection DuplicatedCode
    def retrieve_raw_sql_metadata(
        self, query_hash: str, task_hash: str, stage: Stage
    ) -> RawSqlMetadata:
        if self.disable_caching:
            raise CacheError(
                "Caching is disabled, so we also don't even try to retrieve raw sql"
                " cache"
            )

        try:
            with self.engine_connect() as conn:
                result = (
                    conn.execute(
                        self.raw_sql_cache_table.select()
                        .where(self.raw_sql_cache_table.c.stage == stage.name)
                        .where(self.raw_sql_cache_table.c.query_hash == query_hash)
                        .where(self.raw_sql_cache_table.c.task_hash == task_hash)
                        .where(
                            self.raw_sql_cache_table.c.in_transaction_schema.in_(
                                [False]
                            )
                        )
                    )
                    .mappings()
                    .one_or_none()
                )
        except sa.exc.MultipleResultsFound:
            raise CacheError("Multiple results found for raw sql cache key") from None

        if result is None:
            raise CacheError("No result found for raw sql cache key")

        return RawSqlMetadata(
            prev_objects=json.loads(result.prev_objects),
            new_objects=json.loads(result.new_objects),
            stage=result.stage,
            query_hash=result.query_hash,
            task_hash=result.task_hash,
        )

    def resolve_alias(self, table: Table, stage_name: str) -> tuple[str, str]:
        """
        Convert Table objects to string table name and schema.

        Take care of ExternalTableReference objects that turn into Table objects
        with external_schema not None. For normal Table objects, the stage
        schema name is needed. It will be prefixed/postfixed based on config.
        Dialect specific implementations will also try to resolve table aliases
        or synonyms since they may cause trouble with SQLAlchemy.

        :param table: Table object
        :param stage_name: Stage name component to schema (will be different
            naming pattern for currently processed transaction stage)
        :return: string table name and schema
        """
        schema = (
            self.get_schema(stage_name).get()
            if table.external_schema is None
            else table.external_schema
        )
        return table.name, schema

    def get_objects_in_stage(self, stage: Stage):
        schema = self.get_schema(stage.transaction_name)
        return list(self._get_all_objects_in_schema(schema).keys())

    def get_table_objects_in_stage(self, stage: Stage):
        schema = self.get_schema(stage.current_name).get()
        inspector = sa.inspect(self.engine)

        tables = inspector.get_table_names(schema)
        views = inspector.get_view_names(schema)
        return [*tables, *views]

    def get_stage_hash(self, stage: Stage) -> str:
        """Compute hash that represents entire stage's output metadata."""
        # We only need to look in tasks_table since the output_json column is updated
        # after evaluating lazy output objects for cache validity. This is the same
        # information we use for producing input_hash of downstream tasks.
        if self.disable_caching:
            raise NotImplementedError(
                "computing stage hash with disabled caching is currently not supported"
            )
        with self.engine_connect() as conn:
            result = conn.execute(
                sa.select(self.tasks_table.c.output_json)
                .where(self.tasks_table.c.stage == stage.name)
                .where(self.tasks_table.c.in_transaction_schema.in_([False]))
            ).scalars()
            result = sorted(result)

        return stable_hash(*result)

    # DatabaseLockManager

    def get_engine_for_locking(self) -> sa.Engine:
        return self._create_engine()

    def get_lock_schema(self) -> Schema:
        return self.get_schema(self.LOCK_SCHEMA)


class ExternalTableReference:
    """Reference to a user-created table.

    By returning a `ExternalTableReference` wrapped in a :py:class:`~.Table` from,
    a task you can tell pipedag about a table, a view or DB2 nickname in an external
    `schema`. The schema may be a multi-part identifier like "[db_name].[schema_name]"
    if the database supports this. It is passed to SQLAlchemy as-is.

    Only supported by :py:class:`~.SQLTableStore`.

    Warning
    -------
    When using a `ExternalTableReference`, pipedag has no way of knowing the cache
    validity of the external object. Hence, the user should provide a cache function
    for the `Task`.
    It is now allowed to specify a `ExternalTableReference` to a table in schema of the
    current stage.

    Example
    -------
    You can use a `ExternalTableReference` to tell pipedag about a table that exists
    in an external schema::

        @materialize(version="1.0")
        def task():
            return Table(ExternalTableReference("name_of_table", "schema"))

    By using a cache function, you can establish the cache (in-)validity of the
    external table::

        from datetime import date

        # The external table becomes cache invalid every day at midnight
        def my_cache_fun():
            return date.today().strftime("%Y/%m/%d")

        @materialize(cache=my_cache_fun)
        def task():
            return Table(ExternalTableReference("name_of_table", "schema"))
    """

    def __init__(self, name: str, schema: str, shared_lock_allowed: bool = False):
        """
        :param name: The name of the table, view, or nickname/alias
        :param schema: The external schema of the object. A multi-part schema
            is allowed with '.' separator as also supported by SQLAlchemy Table
            schema argument.
        :param shared_lock_allowed: Whether to disable acquiring a shared lock
            when using the object in a SQL query. If set to `False`, no lock is
            used. This is useful when the user is not allowed to lock the table.
            If pipedag does not lock source tables for this dialect, this argument
            has no effect. The default is `False`.
        """
        self.name = name
        self.schema = schema
        self.shared_lock_allowed = shared_lock_allowed

    def __repr__(self):
        return f"<ExternalTableReference: {hex(id(self))}" f" (schema: {self.schema})>"


# Load SQLTableStore Hooks
import pydiverse.pipedag.backend.table.sql.hooks  # noqa

# Load SQLTableStore dialect specific subclasses
import pydiverse.pipedag.backend.table.sql.dialects  # noqa<|MERGE_RESOLUTION|>--- conflicted
+++ resolved
@@ -497,33 +497,23 @@
                 )
             self.logger.error(error_msg)
 
-<<<<<<< HEAD
     def get_unlogged(self, materialization_details_label: str | None):
         _ = materialization_details_label
         return False  # only available for some dialects
 
-    def get_create_table_suffix(self, table: Table) -> str:
-=======
     def get_create_table_suffix(self, materialization_details_label: str | None) -> str:
->>>>>>> bad51e41
         """
         This method can be used to append materialization tables to CREATE TABLE
         statements by dialects that support it.
 
-<<<<<<< HEAD
-        :param table:
-            The table to be materialized
-=======
         :param materialization_details_label:
             A label that can be controlled on table or stage level to reference
             options layed out in detail in configuration
->>>>>>> bad51e41
         :return:
             Suffix that is appended to CREATE TABLE statement as string
         """
         return ""
 
-<<<<<<< HEAD
     def get_limit_query(
         self,
         query: sa.sql.expression.Selectable | sa.sql.expression.TextClause,
@@ -619,10 +609,6 @@
         *,
         on_empty_table: bool | None = None,
         table_cols: Iterable[str] | None = None,
-=======
-    def add_indexes(
-        self, table: Table, schema: Schema, *, early_not_null_possible: bool = False
->>>>>>> bad51e41
     ):
         if on_empty_table is None or on_empty_table:
             # By default, we set non-nullable on empty table
@@ -991,25 +977,9 @@
         dest_tbl.obj = from_tbl
         dest_tbl.shared_lock_allowed = True
 
-<<<<<<< HEAD
         # Copy table via executing a select statement with respective hook
         hook = self.get_m_table_hook(type(dest_tbl.obj))
         hook.materialize(self, dest_tbl, dest_tbl.stage.transaction_name)
-=======
-        self.execute(
-            CopyTable(
-                from_name,
-                from_schema,
-                table.name,
-                self.get_schema(table.stage.transaction_name),
-                early_not_null=table.primary_key,
-                suffix=self.get_create_table_suffix(
-                    resolve_materialization_details_label(table)
-                ),
-            )
-        )
-        self.add_indexes(table, self.get_schema(table.stage.transaction_name))
->>>>>>> bad51e41
 
     def _deferred_copy_table(
         self,
