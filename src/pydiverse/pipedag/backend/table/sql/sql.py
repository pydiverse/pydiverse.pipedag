# Copyright (c) QuantCo and pydiverse contributors 2025-2025
# SPDX-License-Identifier: BSD-3-Clause

import json
import textwrap
import time
import warnings
from collections.abc import Iterable
from contextlib import contextmanager
from typing import Any, Literal

import sqlalchemy as sa
import sqlalchemy.exc

from pydiverse.common.util.hashing import stable_hash
from pydiverse.pipedag import Stage, Table
from pydiverse.pipedag.backend.table.sql.ddl import (
    AddIndex,
    AddPrimaryKey,
    ChangeColumnNullable,
    CopyTable,
    CreateAlias,
    CreateDatabase,
    CreateSchema,
    CreateTableAsSelect,
    DropAlias,
    DropSchema,
    DropSchemaContent,
    DropTable,
    RenameSchema,
    RenameTable,
    split_ddl_statement,
)
from pydiverse.pipedag.container import RawSql, Schema
from pydiverse.pipedag.context import RunContext
from pydiverse.pipedag.context.context import (
    CacheValidationMode,
    ConfigContext,
    StageCommitTechnique,
)
from pydiverse.pipedag.context.run_context import DeferredTableStoreOp
from pydiverse.pipedag.errors import CacheError
from pydiverse.pipedag.materialize.details import resolve_materialization_details_label
from pydiverse.pipedag.materialize.materializing_task import MaterializingTask
from pydiverse.pipedag.materialize.metadata import (
    LazyTableMetadata,
    RawSqlMetadata,
    TaskMetadata,
)
from pydiverse.pipedag.materialize.store import BaseTableStore
from pydiverse.pipedag.optional_dependency.sqlalchemy import Connection, Engine

DISABLE_DIALECT_REGISTRATION = "__DISABLE_DIALECT_REGISTRATION"


class SQLTableStore(BaseTableStore):
    """Table store that materializes tables to a SQL database

    Uses schema swapping for transactions:
    Creates a schema for each stage and a temporary schema for each
    transaction. If all tasks inside a stage succeed, swaps the schemas by
    renaming them.

    The correct dialect specific subclass of ``SQLTableStore`` gets initialized when
    based on the dialect found in the provided engine url during initialization.

    .. rubric:: Supported Tables

    The `SQLTableStore` can materialize (that is, store task output)
    and dematerialize (that is, retrieve task input) the following Table types:

    .. list-table::
       :widths: 30, 30, 30
       :header-rows: 1
       :stub-columns: 1

       * - Framework
         - Materialization
         - Dematerialization

       * - SQLAlchemy
         - | :py:class:`sa.sql.expression.Selectable
                        <sqlalchemy.sql.expression.Selectable>`
           | :py:class:`sa.sql.expression.TextClause
                        <sqlalchemy.sql.expression.TextClause>`
         - :py:class:`sa.Table <sqlalchemy.schema.Table>`

       * - Pandas
         - :py:class:`pd.DataFrame <pandas.DataFrame>`
         - :py:class:`pd.DataFrame <pandas.DataFrame>`

       * - Polars
         - | :external+pl:doc:`pl.DataFrame <reference/dataframe/index>`
           | :external+pl:doc:`pl.LazyFrame <reference/lazyframe/index>`
         - | :external+pl:doc:`pl.DataFrame <reference/dataframe/index>`
           | :external+pl:doc:`pl.LazyFrame <reference/lazyframe/index>`

       * - tidypolars
         - :py:class:`tp.Tibble <tidypolars.tibble.Tibble>`
         - :py:class:`tp.Tibble <tidypolars.tibble.Tibble>`

       * - Ibis
         - :py:class:`ibis.api.Table <ibis.expr.types.relations.Table>`
         - :py:class:`ibis.api.Table <ibis.expr.types.relations.Table>`

       * - pydiverse.transform
         - ``pdt.Table``
         - | ``pdt.eager.PandasTableImpl``
           | ``pdt.lazy.SQLTableImpl``

       * - pydiverse.pipedag table reference
         - :py:class:`~.ExternalTableReference` (no materialization)
         - Can be read with all dematerialization methods above

    :param url:
        The :external+sa:ref:`SQLAlchemy engine url <database_urls>`
        used to connect to the database.

        This URL may contain placeholders like ``{name}`` or ``{instance_id}``
        (additional ones can be defined in the ``url_attrs_file``) or
        environment variables like ``{$USER}`` which get substituted with their
        respective values.

        Attention: passwords including special characters like ``@`` or ``:`` need
        to be URL encoded.

    :param url_attrs_file:
        Filename of a yaml file which is read shortly before rendering the final
        engine URL and which is used to replace custom placeholders in ``url``.

        Just like ``url``, this value may also contain placeholders and environment
        variables which get substituted.

    :param create_database_if_not_exists:
        If the engine url references a database name that doesn't yet exists,
        then setting this value to ``True`` tells pipedag to create the database
        before trying to open a connection to it.

    :param schema_prefix:
        A prefix that gets placed in front of all schema names created by pipedag.

    :param schema_suffix:
        A suffix that gets placed behind of all schema names created by pipedag.

    :param avoid_drop_create_schema:
        If ``True``, no ``CREATE SCHEMA`` or ``DROP SCHEMA`` statements get issued.
        This is mostly relevant for databases that support automatic schema
        creation like IBM DB2.

    :param print_materialize:
        If ``True``, all tables that get materialized get logged.

    :param print_sql:
        If ``True``, all executed SQL statements get logged.

    :param no_db_locking:
        Speed up database by telling it we will not rely on it's locking mechanisms.
        Currently not implemented.

    :param strict_materialization_details:
        If ``True``: raise an exception if
            - the argument ``materialization_details`` is given even though the
              table store does not support it.
            - a table references a ``materialization_details`` tag that is not defined
              in the config.
        If ``False``: Log an error instead of raising an exception

    :param materialization_details:
        A dictionary of tags that each define properties used for materialization by
        the table store. If the tag ``__any__`` is present, the other labels will
        inherit properties from it if they do not override them.

        An example config for DB2 that goes into the ``args`` section of the
        ``table_store`` config in ``pipedag.yaml``:

        .. code-block:: yaml

            materialization_details:
              __any__:
                compression: ["COMPRESS YES ADAPTIVE", "VALUE COMPRESSION"]
                table_space_data: "USERSPACE1"
              no_compression:
                # user-defined tag. Inherits table_space_data from __any__
                # but overwrites compression.
                compression: ""

        Then, by default, all tables will be created with the ``__any__`` config,
        unless the label ``no_compression`` is specified at stage or table level.

        See the documentation of the SQLTableStore Dialects for supported options for
        each table store.

    :param default_materialization_details:
        The materialization_details that will be used if materialization_details
        is not specified on table level. If not set, the ``__any__`` tag (if specified)
        will be used.
    :param max_concurrent_copy_operations:
        In case of a partially cache-valid stage, we need to copy tables from the
        cache schema to the new transaction schema. This parameter specifies the
        maximum number of workers we use for concurrently copying tables.
    :param sqlalchemy_pool_size:
        The number of connections to keep open inside the connection pool.
        It is recommended to choose a larger number than
        ``max_concurrent_copy_operations`` to avoid running into pool_timeout.
    :param sqlalchemy_pool_timeout:
        The number of seconds to wait before giving up on getting a connection from
        the pool. This may be relevant in case the connection pool is saturated
        with concurrent operations each working with one or more database connections.
    """

    METADATA_SCHEMA = "pipedag_metadata"
    LOCK_SCHEMA = "pipedag_locks"

    __registered_dialects: dict[str, type["SQLTableStore"]] = {}
    _dialect_name: str

    def __new__(cls, engine_url: str, *args, **kwargs):
        if cls != SQLTableStore:
            return super().__new__(cls)

        # If calling SQLTableStore(engine_url), then we want to dynamically instantiate
        # the correct dialect specific subclass based on the dialect found in the url.
        dialect = sa.engine.make_url(engine_url).get_dialect().name
        dialect_specific_cls = SQLTableStore.__registered_dialects.get(dialect, cls)
        return super(SQLTableStore, dialect_specific_cls).__new__(dialect_specific_cls)

    @classmethod
    def _init_conf_(cls, config: dict[str, Any]):
        config = config.copy()
        engine_url = config.pop("url")
        return cls(engine_url, **config)

    def __init__(
        self,
        engine_url: str,
        *,
        create_database_if_not_exists: bool = False,
        schema_prefix: str = "",
        schema_suffix: str = "",
        avoid_drop_create_schema: bool = False,
        print_materialize: bool = False,
        print_sql: bool = False,
        no_db_locking: bool = True,
        strict_materialization_details: bool = True,
        materialization_details: dict[str, dict[str, str | list[str]]] | None = None,
        default_materialization_details: str | None = None,
        max_concurrent_copy_operations: int = 5,
        sqlalchemy_pool_size: int = 12,
        sqlalchemy_pool_timeout: int = 300,
    ):
        super().__init__()

        self.create_database_if_not_exists = create_database_if_not_exists
        self.schema_prefix = schema_prefix
        self.schema_suffix = schema_suffix
        self.avoid_drop_create_schema = avoid_drop_create_schema
        self.print_materialize = print_materialize
        self.print_sql = print_sql
        self.no_db_locking = no_db_locking
        self.strict_materialization_details = strict_materialization_details
        self.max_concurrent_copy_operations = max_concurrent_copy_operations
        self.sqlalchemy_pool_size = sqlalchemy_pool_size
        self.squalchemy_pool_timeout = sqlalchemy_pool_timeout

        self.metadata_schema = self.get_schema(self.METADATA_SCHEMA)
        self.engine_url = sa.engine.make_url(engine_url)

        # Prepare indirection of metadata table store (see set_metadata_store).
        # This can be used to store metadata in another table store that allows
        # better sharing or locking capabilities.
        self.metadata_store = None

        self._init_database_before_engine()
        self.engine = self._create_engine()

        # Dict where hooks are allowed to store values that should get cached
        self.hook_cache = {}

        self._init_database()

        # Set up metadata tables and schema
        self.sql_metadata = sa.MetaData(schema=self.metadata_schema.get())

        # Store version number for metadata table schema evolution.
        # We disable caching in case of version mismatch.
        self.disable_caching = False
        self.metadata_version = "0.3.2"  # Increase version if metadata table changes
        self.version_table = sa.Table(
            "metadata_version",
            self.sql_metadata,
            sa.Column("version", sa.String(32)),
        )

        # Stage Table is unique for stage
        self.stage_table = sa.Table(
            "stages",
            self.sql_metadata,
            self._metadata_pk("id", "stages"),
            sa.Column("stage", sa.String(64)),
            sa.Column("cur_transaction_name", sa.String(256)),
        )

        # Task Table is unique for stage * in_transaction_schema
        self.tasks_table = sa.Table(
            "tasks",
            self.sql_metadata,
            self._metadata_pk("id", "tasks"),
            sa.Column("name", sa.String(128)),
            sa.Column("stage", sa.String(64)),
            sa.Column("version", sa.String(64)),
            sa.Column("timestamp", sa.DateTime()),
            sa.Column("run_id", sa.String(20)),
            sa.Column("position_hash", sa.String(20)),
            sa.Column("input_hash", sa.String(20)),
            sa.Column("cache_fn_hash", sa.String(20)),
            sa.Column("output_json", sa.Text()),
            sa.Column("in_transaction_schema", sa.Boolean()),
        )

        # Lazy Cache Table is unique for stage * in_transaction_schema
        self.lazy_cache_table = sa.Table(
            "lazy_tables",
            self.sql_metadata,
            self._metadata_pk("id", "lazy_tables"),
            sa.Column("name", sa.String(128)),
            sa.Column("stage", sa.String(64)),
            sa.Column("query_hash", sa.String(20)),
            sa.Column("task_hash", sa.String(20)),
            sa.Column("in_transaction_schema", sa.Boolean()),
        )

        # Sql Cache Table is unique for stage * in_transaction_schema
        self.raw_sql_cache_table = sa.Table(
            "raw_sql",
            self.sql_metadata,
            self._metadata_pk("id", "raw_sql"),
            sa.Column("prev_objects", sa.Text()),
            sa.Column("new_objects", sa.Text()),
            sa.Column("stage", sa.String(64)),
            sa.Column("query_hash", sa.String(20)),
            sa.Column("task_hash", sa.String(20)),
            sa.Column("in_transaction_schema", sa.Boolean()),
        )

        self.default_materialization_details = default_materialization_details

        self._set_materialization_details(materialization_details)

        self.logger.info(
            "Initialized SQL Table Store",
            engine_url=self.engine_url.render_as_string(hide_password=True),
            schema_prefix=self.schema_prefix,
            schema_suffix=self.schema_suffix,
        )

    def __init_subclass__(cls, **kwargs):
        # Whenever a new subclass if SQLTableStore is defined, it must contain the
        # `_dialect_name` attribute. This allows us to dynamically instantiate it
        # when calling SQLTableStore(engine_url, ...) based on the dialect name found
        # in the engine url (see __new__).
        dialect_name = getattr(cls, "_dialect_name", None)
        if dialect_name is None:
            raise ValueError(
                "All subclasses of SQLTableStore must have a `_dialect_name` attribute."
                f" But {cls.__name__}._dialect_name is None."
            )

        if dialect_name != DISABLE_DIALECT_REGISTRATION:
            if dialect_name in SQLTableStore.__registered_dialects:
                warnings.warn(f"Already registered a SQLTableStore for dialect {dialect_name}")
            SQLTableStore.__registered_dialects[dialect_name] = cls

    def set_metadata_store(self, store: BaseTableStore):
        """Set the table store that should be used to store metadata tables.

        This can be used to store metadata in another table store that allows
        better sharing or locking capabilities.

        The parent table store will still contain metadata tables but they will be flushed.

        :param store:
            The table store that should be used to store metadata tables.
            If ``None``, the metadata tables will be stored in this table store.
        """
        self.metadata_store = store

    def _metadata_pk(self, name: str, table_name: str):
        return sa.Column(name, sa.BigInteger(), primary_key=True)

    def _init_database_before_engine(self):
        "File databases might have to create a directory here."
        pass

    def _init_database(self):
        if not self.create_database_if_not_exists:
            return

        raise NotImplementedError("create_database_if_not_exists is not implemented for this engine")

    def _init_database_with_database(
        self,
        database: str,
        execution_options: dict = None,
        create_database: str | None = None,
        disable_exists_check=False,
    ):
        if not self.create_database_if_not_exists:
            return

        if execution_options is None:
            execution_options = {}

        if not disable_exists_check:
            try:
                # Check if database exists
                with self.engine.connect() as conn:
                    conn.exec_driver_sql("SELECT 1")
                return
            except sa.exc.DBAPIError:
                # Database doesn't exist
                pass

        # Create new database using temporary engine object
        tmp_db_url = self.engine_url.set(database=database)
        tmp_engine = sa.create_engine(tmp_db_url, execution_options=execution_options)

        try:
            if create_database is None:
                create_database = self.engine_url.database
            with tmp_engine.connect() as conn:
                conn.execute(CreateDatabase(create_database))
        except sa.exc.DBAPIError:
            # This happens if multiple instances try to create the database
            # at the same time.
            with self.engine.connect() as conn:
                # Verify database actually exists
                conn.exec_driver_sql("SELECT 1")

    def _default_isolation_level(self) -> str | None:
        # we never want database transactional behavior (concurrent read+write)
        return "READ UNCOMMITTED"

    def _create_engine(self, **kwargs):
        if self._default_isolation_level() is not None and "isolation_level" not in kwargs:
            kwargs["isolation_level"] = self._default_isolation_level()

        # future=True enables SQLAlchemy 2.0 behaviour with version 1.4
        # However, it does not support pd.read_sql_table
        return sa.create_engine(
            self.engine_url,
            # future=True,
            pool_size=self.sqlalchemy_pool_size,
            pool_timeout=self.squalchemy_pool_timeout,
            **kwargs,
        )

    @contextmanager
    def engine_connect(self) -> Connection:
        with self.engine.connect() as conn:
            yield conn
            if sa.__version__ >= "2.0.0":
                conn.commit()

    @contextmanager
    def metadata_connect(self, conn: Connection | None = None) -> Connection:
        if self.metadata_store:
            with self.metadata_store.engine.connect() as meta_conn:
                yield meta_conn
                if sa.__version__ >= "2.0.0":
                    meta_conn.commit()
        elif conn:
            yield conn
        else:
            with self.engine_connect() as conn:
                yield conn

    def get_schema(self, name: str) -> Schema:
        return Schema(name, self.schema_prefix, self.schema_suffix)

    def _execute(self, query, conn: sa.engine.Connection, truncate_printed_select=False):
        if self.print_sql:
            if isinstance(query, str):
                query_str = query
            else:
                query_str = str(query.compile(self.engine, compile_kwargs={"literal_binds": True}))
            pretty_query_str = self.format_sql_string(query_str, truncate_printed_select)
            self.logger.info("Executing sql", query=pretty_query_str)

        if isinstance(query, str):
            ret = conn.execute(sa.text(query))
        else:
            ret = conn.execute(query)
        return ret

    def execute(
        self,
        query: str
        | sqlalchemy.sql.expression.Selectable
        | sqlalchemy.sql.expression.TextClause
        | sqlalchemy.sql.ddl.DDLElement
        | list[
            str
            | sqlalchemy.sql.expression.Selectable
            | sqlalchemy.sql.expression.TextClause
            | sqlalchemy.sql.ddl.DDLElement
        ],
        *,
        conn: sa.engine.Connection = None,
        truncate_printed_select=False,
    ):
        if conn is None:
            with self.engine_connect() as conn:
                return self.execute(
                    query,
                    conn=conn,
                    truncate_printed_select=truncate_printed_select,
                )

        if isinstance(query, sa.schema.DDLElement) or isinstance(query, list):
            if not isinstance(query, list):
                query = [query]

            @contextmanager
            def transactional():
                if conn.in_transaction():
                    yield
                else:
                    with conn.begin():
                        yield

            with transactional():
                # execute multiple statements in one transaction
                for cur_query in query:
                    if isinstance(cur_query, sa.schema.DDLElement):
                        # Some custom DDL statements contain multiple statements.
                        # They are all separated using a special separator.
                        query_str = str(cur_query.compile(self.engine, compile_kwargs={"literal_binds": True}))
                        query_str = query_str.replace("%%", "%")  # undo %% quoting
                        for part in split_ddl_statement(query_str):
                            self._execute(part, conn, truncate_printed_select)
                    else:
                        self._execute(cur_query, conn, truncate_printed_select)
            return

        return self._execute(query, conn, truncate_printed_select)

    def reflect_table(self, table_name: str, schema: str | Schema) -> sa.Table:
        if isinstance(schema, Schema):
            schema = schema.get()
        tbl = None
        for retry_iteration in range(4):
            # retry operation since it might have been terminated as a deadlock victim
            try:
                tbl = sa.Table(
                    table_name,
                    sa.MetaData(),
                    schema=schema,
                    autoload_with=self.engine,
                )
                break
            except (sa.exc.SQLAlchemyError, sa.exc.DBAPIError):
                if retry_iteration == 3:
                    raise
                time.sleep(retry_iteration * retry_iteration * 1.2)
        return tbl

    def rename_table(self, table: Table, to_name: str, schema: Schema):
        """Method can be overwritten by derived table stores like ParquetTableStore."""
        self.execute(RenameTable(table.name, to_name, schema))

    def write_subquery(
        self,
        query: sa.Text | sqlalchemy.sql.expression.Selectable | sqlalchemy.sql.expression.TextClause,
        to_name: str,
        neighbor_table: Table,
        *,
        unlogged: bool = False,
        suffix: str | None = None,
    ):
        """Write a query to a table in same schema as neighbor_table.

        This is mainly for overriding by derived table stores like ParquetTableStore.
        """
        schema = self.get_schema(neighbor_table.stage.transaction_name)
        self.execute(
            CreateTableAsSelect(
                to_name,
                schema,
                query,
                unlogged=unlogged,
                suffix=suffix or "",
            )
        )
        return schema

    def drop_subquery_table(
        self,
        drop_name: str,
        schema: Schema | str,
        neighbor_table: Table,
        if_exists: bool = False,
        cascade: bool = False,
    ):
        """Drop a table in same schema as neighbor_table.

        This is mainly for overriding by derived table stores like ParquetTableStore.
        """
        _ = neighbor_table
        self.execute(DropTable(drop_name, schema, if_exists=if_exists, cascade=cascade))

    def check_materialization_details_supported(self, label: str | None) -> None:
        if label is None:
            return
        if self.materialization_details and label in self.materialization_details:
            return
        msg = f"{label} is an unknown materialization details label."
        if self.strict_materialization_details:
            raise ValueError(f"{msg} To silence this exception set strict_materialization_details=False")
        else:
<<<<<<< HEAD
            self.logger.warning(msg)
=======
            self.logger.warning(f"{error_msg}")
>>>>>>> edb893db

    def _set_materialization_details(self, materialization_details: dict[str, dict[str | list[str]]] | None) -> None:
        """This function causes an error or exception if materialization details are specified for a table
        store that does not support them.

        Any table store that supports materialization details should override this method."""
        if materialization_details is not None or self.default_materialization_details is not None:
            msg = f"{type(self).__name__} does not support materialization details."
            if self.strict_materialization_details:
                raise ValueError(f"{msg} To silence this exception, use strict_materialization_details=False")
            self.logger.warning(msg)

    def get_unlogged(self, materialization_details_label: str | None) -> bool:
        _ = materialization_details_label
        return False  # only available for some dialects

    def get_create_table_suffix(self, materialization_details_label: str | None) -> str:
        """
        This method can be used to append materialization tables to CREATE TABLE
        statements by dialects that support it.

        :param materialization_details_label:
            A label that can be controlled on table or stage level to reference
            options laid out in detail in configuration
        :return:
            Suffix that is appended to CREATE TABLE statement as string
        """
        return ""

    def get_limit_query(
        self,
        query: sa.sql.expression.Selectable | sa.sql.expression.TextClause,
        rows: int,
    ) -> sa.sql.expression.Select:
        if isinstance(query, sa.sql.expression.TextClause):
            return sa.select(sa.text("*")).limit(rows).select_from(sa.text("(" + str(query) + ") AS A"))
        else:
            return sa.select(sa.text("*")).limit(rows).select_from(query.alias("A"))

    def lock_table(self, table: Table | str, schema: Schema | str, conn: Any = None) -> list:
        """
        For some dialects, it might be beneficial to lock a table before writing to it.

        :returns
            A list of SQLAlchemy statements that should be executed if conn=None
        """
        _ = table, schema, conn
        return []

    def lock_source_table(self, table: Table | str, schema: Schema | str, conn: Any = None) -> list:
        """
        For some dialects, it might be beneficial to lock source tables before reading.

        :returns
            A list of SQLAlchemy statements that should be executed if conn=None
        """
        _ = table, schema, conn
        return []

    def lock_source_tables(self, tables: list[dict[str, str]], conn: Any = None) -> list:
        """
        For some dialects, it might be beneficial to lock source tables before reading.

        :returns
            A list of SQLAlchemy statements that should be executed if conn=None
        """
        stmts = []
        for table in tables:
            if table["shared_lock_allowed"]:
                stmts += self.lock_source_table(table["name"], table["schema"], conn)
        return stmts

    def get_forced_nullability_columns(self, table: Table, table_cols: Iterable[str]) -> tuple[list[str], list[str]]:
        """
        Get the columns that should be forced to be nullable or non-nullable.

        This is typically applied on the materialized empty table, but may also
        be applied after filling the table by some dialects. Some dialects may
        choose to add primary key columns to non_nullable_cols if they need it
        to set the primary key. However, some dialects do this separately because
        they also need to change the type of primary key columns. Some dialects
        only return non-nullable columns because all columns will be nullable
        after initial materialization.

        :param table:
            Table to be materialized. It includes attributes like nullable,
            non_nullable, and primary_key which may influence the return value.
        :param table_cols:
            The list of all columns in the table. If nullable and non_nullable is
            specified, all columns must be mentioned. If only one of them is set,
            the other one is calculated as the remaining set.
        :return:
            A tuple of two lists. The first list contains the columns that should
            be forced to be nullable, the second list contains the columns that
            should be forced to be non-nullable. Most dialects will not need to
            force nullable columns because very column is nullable by default.
        """
        _, non_nullable_cols = self._process_table_nullable_parameters(table, table_cols)

        # in most dialects columns are nullable by default
        return [], non_nullable_cols

    @staticmethod
    def _process_table_nullable_parameters(table: Table, table_cols: Iterable[str]):
        name = f'"{table.name}"'
        nullable_set = set(table.nullable or [])
        non_nullable_set = set(table.non_nullable or [])
        table_cols_set = set(table_cols)

        for prefix, col_set, cols in [
            ("", nullable_set, table.nullable),
            ("non_", non_nullable_set, table.non_nullable),
        ]:
            if invalid_cols := col_set - table_cols_set:
                raise ValueError(
                    f"The columns {invalid_cols} in Table({name},"
                    f" {prefix}nullable={cols}) aren't contained in the table"
                    f" columns: {table_cols}"
                )

        if table.nullable is not None and table.non_nullable is not None:
            # If both are specified, they aren't allowed to intersect and
            # their union must be the set of all columns.
            if intersection := nullable_set & non_nullable_set:
                raise ValueError(
                    f"The columns {intersection} are both set to be nullable and non"
                    f" nullable in Table({name}, nullable={table.nullable},"
                    f" non_nullable={table.non_nullable})"
                )
            if missing_cols := table_cols_set - nullable_set - non_nullable_set:
                raise ValueError(
                    f"When setting Table({name}, nullable={table.nullable},"
                    f" non_nullable={table.non_nullable}), all columns of the"
                    f" table must be mentioned. Missing columns: {missing_cols}"
                )
            nullable = table.nullable
            non_nullable = table.non_nullable
        elif table.nullable is not None:
            non_nullable = [c for c in table_cols if c not in nullable_set]
            nullable = table.nullable
        elif table.non_nullable is not None:
            nullable = [c for c in table_cols if c not in non_nullable_set]
            non_nullable = table.non_nullable
        else:
            nullable = []
            non_nullable = []

        return nullable, non_nullable

    def dialect_requests_empty_creation(self, table: Table, is_sql: bool) -> bool:
        _ = is_sql
        return (
            table.nullable is not None
            or table.non_nullable is not None
            or self.get_unlogged(resolve_materialization_details_label(table))
        )

    def add_indexes_and_set_nullable(
        self,
        table: Table,
        schema: Schema,
        *,
        on_empty_table: bool | None = None,
        table_cols: Iterable[str] | None = None,
    ):
        if on_empty_table is None or on_empty_table:
            # By default, we set non-nullable on empty table
            if table_cols is None:
                # reflect table:
                inspector = sa.inspect(self.engine)
                columns = inspector.get_columns(table.name, schema=schema.get())
                table_cols = [col["name"] for col in columns]
            nullable_cols, non_nullable_cols = self.get_forced_nullability_columns(table, table_cols)
            if len(nullable_cols) > 0:
                # some dialects represent literals as non-nullable types
                self.execute(ChangeColumnNullable(table.name, schema, nullable_cols, nullable=True))
            if len(non_nullable_cols) > 0:
                self.execute(ChangeColumnNullable(table.name, schema, non_nullable_cols, nullable=False))
        if on_empty_table is None or not on_empty_table:
            # By default, we set indexes after loading full table. This can be
            # overridden by dialect
            self.add_table_primary_key(table, schema)
            self.add_table_indexes(table, schema)

    def add_table_indexes(self, table: Table, schema: Schema):
        if table.indexes is not None:
            for index in table.indexes:
                self.add_index(table.name, schema, index)

    def add_table_primary_key(self, table: Table, schema: Schema):
        if table.primary_key is not None:
            key = table.primary_key
            if isinstance(key, str):
                key = [key]
            self.add_primary_key(table.name, schema, key)

    def add_primary_key(
        self,
        table_name: str,
        schema: Schema,
        key_columns: list[str],
        *,
        name: str | None = None,
    ):
        self.execute(AddPrimaryKey(table_name, schema, key_columns, name))

    def add_index(
        self,
        table_name: str,
        schema: Schema,
        index_columns: list[str],
        name: str | None = None,
    ):
        self.execute(AddIndex(table_name, schema, index_columns, name))

    def copy_indexes(self, src_table: str, src_schema: Schema, dest_table: str, dest_schema: Schema):
        inspector = sa.inspect(self.engine)
        pk_constraint = inspector.get_pk_constraint(src_table, schema=src_schema.get())
        if len(pk_constraint["constrained_columns"]) > 0:
            self.add_primary_key(
                dest_table,
                dest_schema,
                pk_constraint["constrained_columns"],
                name=pk_constraint["name"],
            )
        indexes = inspector.get_indexes(src_table, schema=src_schema.get())
        for index in indexes:
            if len(index["include_columns"]) > 0:
                self.logger.warning(
                    "Perfect index recreation in caching is not net implemented",
                    table=dest_table,
                    schema=dest_schema.get(),
                    include_columns=index["include_columns"],
                )
            if any(not isinstance(val, list) or len(val) > 0 for val in index["dialect_options"].values()):
                self.logger.warning(
                    "Perfect index recreation in caching is not net implemented",
                    table=dest_table,
                    schema=dest_schema.get(),
                    dialect_options=index["dialect_options"],
                )
            self.add_index(dest_table, dest_schema, index["column_names"], index["name"])

    def reflect_sql_types(self, col_names: Iterable[str], table_name: str, schema: Schema):
        inspector = sa.inspect(self.engine)
        columns = inspector.get_columns(table_name, schema=schema.get())
        types = {d["name"]: d["type"] for d in columns}
        sql_types = [types[col] for col in col_names]
        return sql_types

    @staticmethod
    def format_sql_string(query_str: str, truncate_select=False) -> str:
        if truncate_select and "SELECT" in query_str:
            query_str = query_str.split("SELECT")[0] + "SELECT ...\n"
        return textwrap.dedent(query_str).strip()

    def execute_raw_sql(self, raw_sql: RawSql):
        """Executed raw SQL statements in the associated transaction stage"""
        for statement in raw_sql.sql.split(raw_sql.separator):
            if not statement.strip():
                # Skip empty queries
                continue

            self.execute(statement)

    def setup(self):
        super().setup()
        if not self.avoid_drop_create_schema:
            # always create metadata_schema
            self.execute(CreateSchema(self.metadata_schema, if_not_exists=True))
        if self.metadata_store:
            # delete version_table to make sure changes in metadata_store will not result in usage of outdated metadata
            try:
                with self.engine_connect() as parent_meta_conn:
                    parent_meta_conn.execute(self.version_table.delete().where(True))
            except sa.exc.ProgrammingError:
                # table metadata_version does not yet exist
                pass
            # redirect setup of metadata tables
            self.metadata_store.setup()
            self.disable_caching = self.metadata_store.disable_caching
        else:
            with self.engine_connect() as conn:
                try:
                    version = conn.execute(sa.select(self.version_table.c.version)).scalar_one_or_none()
                except sa.exc.ProgrammingError:
                    # table metadata_version does not yet exist
                    version = None
            if version is None:
                with self.engine_connect() as conn, conn.begin():
                    self.sql_metadata.create_all(conn)
                    version = conn.execute(sa.select(self.version_table.c.version)).scalar_one_or_none()
                    assert version is None  # detect race condition
                    conn.execute(
                        self.version_table.insert().values(
                            version=self.metadata_version,
                        )
                    )
            elif version != self.metadata_version:
                # disable caching due to incompatible metadata table schemas
                # (in future versions, consider automatic metadata schema upgrade)
                self.disable_caching = True
                self.logger.warning(
                    "Disabled caching due to metadata version mismatch",
                    version=version,
                    expected_version=self.metadata_version,
                )

    def dispose(self):
        self.engine.dispose()
        self.hook_cache = None
        super().dispose()

    def init_stage(self, stage: Stage):
        stage_commit_technique = ConfigContext.get().stage_commit_technique
        if stage_commit_technique == StageCommitTechnique.SCHEMA_SWAP:
            return self._init_stage_schema_swap(stage)
        if stage_commit_technique == StageCommitTechnique.READ_VIEWS:
            return self._init_stage_read_views(stage)
        raise ValueError(f"Invalid stage commit technique: {stage_commit_technique}")

    def optional_pause_for_db_transactionality(
        self,
        prev_action: Literal[
            "table_drop",
            "table_create",
            "schema_drop",
            "schema_create",
            "schema_rename",
        ],
    ):
        _ = type
        # Some backends have transactionality problems with very quick
        # DROP/CREATE or RENAME activities for both schemas and tables
        # which happen in testing.
        pass

    def _init_stage_schema_swap(self, stage: Stage):
        schema = self.get_schema(stage.name)
        transaction_schema = self.get_schema(stage.transaction_name)

        cs_base = CreateSchema(schema, if_not_exists=True)
        ds_trans = DropSchema(transaction_schema, if_exists=True, cascade=True, engine=self.engine)
        cs_trans = CreateSchema(transaction_schema, if_not_exists=False)

        with self.engine_connect() as conn:
            if self.avoid_drop_create_schema:
                self.execute(DropSchemaContent(transaction_schema, self.engine), conn=conn)
                self.optional_pause_for_db_transactionality("table_drop")
            else:
                self.execute(cs_base, conn=conn)
                self.execute(ds_trans, conn=conn)
                self.optional_pause_for_db_transactionality("schema_drop")
                self.execute(cs_trans, conn=conn)
                self.optional_pause_for_db_transactionality("schema_create")

            if not self.disable_caching:
                with self.metadata_connect(conn) as meta_conn:
                    del conn  # prevent hard to test typos
                    for table in [
                        self.tasks_table,
                        self.lazy_cache_table,
                        self.raw_sql_cache_table,
                    ]:
                        meta_conn.execute(
                            table.delete().where(table.c.stage == stage.name).where(table.c.in_transaction_schema)
                        )

    def _init_stage_read_views(self, stage: Stage):
        cur_transaction_name = self._get_read_view_transaction_name(stage.name)

        # swap transaction name
        suffix = "__even" if cur_transaction_name.endswith("__odd") else "__odd"
        new_transaction_name = stage.name + suffix

        # TODO: WE SHOULD NOT MODIFY THE STAGE AFTER CREATION!!!
        stage.set_transaction_name(new_transaction_name)

        # Call schema swap function with updated transaction name
        self._init_stage_schema_swap(stage)

    def _get_read_view_transaction_name(self, schema_name: str):
        """Returns transaction name where committed tables are stored."""
        try:
            with self.metadata_connect() as meta_conn:
                metadata_rows = (
                    meta_conn.execute(self.stage_table.select().where(self.stage_table.c.stage == schema_name))
                    .mappings()
                    .one()
                )
            cur_transaction_name = metadata_rows["cur_transaction_name"]
        except (sa.exc.MultipleResultsFound, sa.exc.NoResultFound):
            cur_transaction_name = ""
        return cur_transaction_name

    def commit_stage(self, stage: Stage):
        # If the stage is 100% cache valid, then we just need to update the
        # "in_transaction_schema" column of the metadata tables.
        if not RunContext.get().has_stage_changed(stage):
            self.logger.info("Stage is cache valid", stage=stage)
            with self.metadata_connect() as meta_conn:
                self._commit_stage_update_metadata(stage, meta_conn)
            self._committed_unchanged(stage)
            return

        # Commit normally
        stage_commit_technique = ConfigContext.get().stage_commit_technique
        if stage_commit_technique == StageCommitTechnique.SCHEMA_SWAP:
            return self._commit_stage_schema_swap(stage)
        if stage_commit_technique == StageCommitTechnique.READ_VIEWS:
            return self._commit_stage_read_views(stage)
        raise ValueError(f"Invalid stage commit technique: {stage_commit_technique}")

    def _committed_unchanged(self, stage):
        # an opportunity for derived classes to take actions
        pass

    def _get_read_view_original_transaction_name(self, stage, override_transaction_name: str | None = None):
        transaction_name = stage.transaction_name if override_transaction_name is None else override_transaction_name
        # undo transaction name assignment
        suffix = "__even" if transaction_name.endswith("__odd") else "__odd"
        original_transaction_name = stage.name + suffix
        return original_transaction_name

    def _commit_stage_schema_swap(self, stage: Stage):
        schema = self.get_schema(stage.name)
        transaction_schema = self.get_schema(stage.transaction_name)
        tmp_schema = self.get_schema(stage.name + "__swap")

        # potentially this disposal must be optional since it does not allow
        # for multithreaded stage execution
        # dispose open connections which may prevent schema swapping
        self.engine.dispose()

        # We might want to also append ', conn.begin()' to the with statement,
        # but this collides with the inner conn.begin() used to execute
        # statement parts as one transaction. This is solvable via complex code,
        # but we typically don't want to rely on database transactions anyways.
        with self.engine_connect() as conn:
            # TODO: self.avoid_drop_create_schema is currently being ignored...
            self.execute(
                DropSchema(tmp_schema, if_exists=True, cascade=True, engine=self.engine),
                conn=conn,
            )
            self.optional_pause_for_db_transactionality("schema_drop")
            self.execute(RenameSchema(schema, tmp_schema, self.engine), conn=conn)
            self.optional_pause_for_db_transactionality("schema_rename")
            self.execute(RenameSchema(transaction_schema, schema, self.engine), conn=conn)
            self.optional_pause_for_db_transactionality("schema_rename")
            self.execute(RenameSchema(tmp_schema, transaction_schema, self.engine), conn=conn)
            self.optional_pause_for_db_transactionality("schema_rename")

            with self.metadata_connect(conn) as meta_conn:
                del conn  # prevent hard to test typos
                self._commit_stage_update_metadata(stage, meta_conn)

    def on_clear_schema(self, schema_name: str):
        pass  # a hook for derived classes (see ParquetTableStore for example)

    def on_read_view_alias(self, table_name: str, from_schema: str, to_schema: str):
        pass  # a hook for derived classes (see ParquetTableStore for example)

    def _commit_stage_read_views(self, stage: Stage):
        dest_schema = self.get_schema(stage.name)
        src_schema = self.get_schema(stage.transaction_name)

        with self.engine_connect() as conn:
            # Clear contents of destination schema
            self.execute(DropSchemaContent(dest_schema, self.engine), conn=conn)
            self.optional_pause_for_db_transactionality("table_drop")
            self.on_clear_schema(dest_schema.get())

            # Create aliases for all tables in transaction schema
            inspector = sa.inspect(self.engine)
            for table in inspector.get_table_names(schema=src_schema.get()) + inspector.get_view_names(
                schema=src_schema.get()
            ):
                self.execute(CreateAlias(table, src_schema, table, dest_schema))
                self.on_read_view_alias(table, src_schema.get(), dest_schema.get())

            # Update metadata
            with self.metadata_connect(conn) as meta_conn:
                del conn  # prevent hard to test typos
                stage_metadata_exists = (
                    meta_conn.execute(sa.select(1).where(self.stage_table.c.stage == stage.name)).scalar() == 1
                )

                if stage_metadata_exists:
                    meta_conn.execute(
                        self.stage_table.update()
                        .where(self.stage_table.c.stage == stage.name)
                        .values(cur_transaction_name=stage.transaction_name)
                    )
                else:
                    meta_conn.execute(
                        self.stage_table.insert().values(
                            stage=stage.name,
                            cur_transaction_name=stage.transaction_name,
                        )
                    )

                self._commit_stage_update_metadata(stage, meta_conn)

    def _commit_stage_update_metadata(self, stage: Stage, meta_conn: sa.engine.Connection):
        if not self.disable_caching:
            for table in [
                self.tasks_table,
                self.lazy_cache_table,
                self.raw_sql_cache_table,
            ]:
                meta_conn.execute(
                    table.delete().where(table.c.stage == stage.name).where(~table.c.in_transaction_schema)
                )
                meta_conn.execute(table.update().where(table.c.stage == stage.name).values(in_transaction_schema=False))

    def copy_table_to_transaction(self, table: Table):
        from_schema = self.get_schema(table.stage.name)
        from_name = table.name

        if RunContext.get().has_stage_changed(table.stage):
            self._copy_table(table, from_schema, from_name)
        else:
            self._deferred_copy_table(table, from_schema, from_name)

    def copy_lazy_table_to_transaction(self, metadata: LazyTableMetadata, table: Table):
        from_schema = self.get_schema(metadata.stage)
        from_name = metadata.name

        if RunContext.get().has_stage_changed(table.stage):
            self._copy_table(table, from_schema, from_name)
        else:
            self._deferred_copy_table(table, from_schema, from_name)

    def _copy_table(self, table: Table, from_schema: Schema, from_name: str):
        """Copies the table immediately"""
        has_table = self.has_table_or_view(from_name, schema=from_schema)
        if not has_table:
            inspector = sa.inspect(self.engine)
            available_tables = inspector.get_table_names(from_schema.get()) + inspector.get_view_names(
                from_schema.get()
            )
            msg = (
                f"Can't copy table '{from_name}' (schema: '{from_schema}') to "
                f"transaction because no such table exists.\n"
                f"Tables in schema: {available_tables}"
            )
            self.logger.error(msg)
            raise CacheError(msg)

        from_tbl = sa.Table(from_name, sa.MetaData(), schema=from_schema.get())
        dest_tbl = table.copy_without_obj()
        dest_tbl.obj = from_tbl
        dest_tbl.shared_lock_allowed = True

        # Copy table via executing a select statement with respective hook
        RunContext.get().trace_hook.cache_pre_transfer(dest_tbl)
        hook = self.get_m_table_hook(dest_tbl)
        hook.materialize(self, dest_tbl, dest_tbl.stage.transaction_name, without_config_context=True)
        RunContext.get().trace_hook.cache_post_transfer(dest_tbl)

    def _deferred_copy_table(
        self,
        table: Table,
        from_schema: Schema,
        from_name: str,
    ):
        """Tries to perform a deferred copy

        As long as the stage is determined to still be 100% cache valid, we don't
        actually copy any tables to the transaction, and instead just create an alias
        from the main schema to the transaction schema.

        If at the end of the stage, the all tables in the stage are cache valid, then
        we don't actually need to commit the stage, and instead just rename the
        tables from their old names to their new names.

        Otherwise, we copy the tables to the transaction schema in the background,
        and once we're ready to commit, we replace the aliases with the copied tables.
        """
        assert from_schema == self.get_schema(table.stage.name)

        has_table = self.has_table_or_view(from_name, from_schema)
        if not has_table:
            inspector = sa.inspect(self.engine)
            available_tables = inspector.get_table_names(from_schema.get()) + inspector.get_view_names(
                from_schema.get()
            )
            msg = (
                f"Can't deferred copy table '{from_name}' (schema: '{from_schema}') to "
                f"transaction because no such table exists.\n"
                f"Tables in schema: {available_tables}"
            )
            self.logger.error(msg)
            raise CacheError(msg)

        try:
            ctx = RunContext.get()
            stage = table.stage

            self.execute(
                CreateAlias(
                    from_name,
                    from_schema,
                    table.name,
                    self.get_schema(stage.transaction_name),
                )
            )

            table_copy = table.copy_without_obj()
            table_copy.name = f"{table.name}__copy"

            ctx.defer_table_store_op(
                stage,
                DeferredTableStoreOp(
                    "_copy_table",
                    DeferredTableStoreOp.Condition.ON_STAGE_CHANGED,
                    (
                        table_copy,
                        from_schema,
                        from_name,
                    ),
                ),
            )
            ctx.defer_table_store_op(
                stage,
                DeferredTableStoreOp(
                    "_swap_alias_with_table_copy",
                    DeferredTableStoreOp.Condition.ON_STAGE_COMMIT,
                    (),
                    {"table": table, "table_copy": table_copy},
                ),
            )
            ctx.defer_table_store_op(
                stage,
                DeferredTableStoreOp(
                    "_rename_table",
                    DeferredTableStoreOp.Condition.ON_STAGE_ABORT,
                    (from_name, table.name, from_schema),
                ),
            )

        except Exception as _e:
            msg = f"Failed to copy table {from_name} (schema: '{from_schema}') to transaction."
            self.logger.exception(msg)
            raise CacheError(msg) from _e

    def has_table_or_view(self, name, schema: Schema | str):
        if isinstance(schema, Schema):
            schema = schema.get()
        inspector = sa.inspect(self.engine)
        has_table = inspector.has_table(name, schema=schema)
        # workaround for sqlalchemy backends that fail to find views with has_table
        # in particular DuckDB https://github.com/duckdb/duckdb/issues/10322
        if not has_table:
            has_table = name in inspector.get_view_names(schema=schema)
        return has_table

    def _swap_alias_with_table_copy(self, table: Table, table_copy: Table):
        assert table_copy.stage.name == table.stage.name

        schema = self.get_schema(table.stage.transaction_name)
        try:
            self.execute(
                DropAlias(
                    table.name,
                    schema,
                )
            )
            self.execute(
                RenameTable(
                    table_copy.name,
                    table.name,
                    schema,
                )
            )
        except Exception as _e:
            msg = f"Failed putting copied table {table_copy.name} (schema: '{schema}') in place of alias."
            raise RuntimeError(msg) from _e

    def _rename_table(self, from_name: str, to_name: str, schema: Schema):
        if from_name == to_name:
            return
        self.logger.info("RENAME", fr=from_name, to=to_name)
        self.execute(RenameTable(from_name, to_name, schema))

    def copy_raw_sql_tables_to_transaction(self, metadata: RawSqlMetadata, target_stage: Stage):
        inspector = sa.inspect(self.engine)
        src_schema = self.get_schema(metadata.stage)
        dest_schema = self.get_schema(target_stage.transaction_name)

        # New tables (AND other objects)
        new_objects = set(metadata.new_objects) - set(metadata.prev_objects)
        tables_in_schema = set(inspector.get_table_names(src_schema.get()))
        objects_in_schema = self._get_all_objects_in_schema(src_schema)

        self.check_materialization_details_supported(target_stage.materialization_details)

        tables_to_copy = new_objects & tables_in_schema
        objects_to_copy = {k: v for k, v in objects_in_schema.items() if k in new_objects and k not in tables_to_copy}

        try:
            with self.engine_connect() as conn:
                for name in tables_to_copy:
                    self.execute(
                        CopyTable(
                            name,
                            src_schema,
                            name,
                            dest_schema,
                            unlogged=self.get_unlogged(target_stage.materialization_details),
                            suffix=self.get_create_table_suffix(target_stage.materialization_details),
                        ),
                        conn=conn,
                    )
                    self.copy_indexes(
                        name,
                        src_schema,
                        name,
                        dest_schema,
                    )

                for name, obj_metadata in objects_to_copy.items():
                    self._copy_object_to_transaction(name, obj_metadata, src_schema, dest_schema, conn)

        except Exception as _e:
            msg = f"Failed to copy raw sql generated object {name} (schema: '{src_schema}') to transaction."
            self.logger.exception(msg + " This error is treated as cache-lookup-failure.")
            raise CacheError(msg) from _e

    def _get_all_objects_in_schema(self, schema: Schema) -> dict[str, Any]:
        """List all objects that are present in a schema.

        This may include things like views, stored procedures, functions, etc.

        :param schema: the schema
        :return: a dictionary where the keys are the names of the objects, and the
            values are any other (dialect specific) information that might be useful.
        """

        # Because SQLAlchemy only provides limited capabilities to inspect objects
        # inside a schema, we limit ourselves to tables and views.
        inspector = sa.inspect(self.engine)
        tables = inspector.get_table_names(schema.get())
        views = inspector.get_view_names(schema.get())
        return {name: None for name in tables + views}

    def _copy_object_to_transaction(
        self,
        name: str,
        metadata: Any,
        src_schema: Schema,
        dest_schema: Schema,
        conn: Connection,
    ):
        """Copy a generic object from one schema to another.

        :param name: name of the object to be copied
        :param metadata:
            additional information as returned by `get_all_objects_in_schema`
        :param src_schema: the schema in which the object is
        :param dest_schema: the schema into which the object should be copied
        """
        dialect = self.engine.dialect.name
        raise NotImplementedError(f"Not implemented for dialect '{dialect}'.")

    def delete_table_from_transaction(self, table: Table, *, schema: Schema | None = None):
        if schema is None:
            schema = self.get_schema(table.stage.transaction_name)
        self.execute(
            DropTable(
                table.name,
                schema,
                if_exists=True,
            )
        )

    def store_task_metadata(self, metadata: TaskMetadata, stage: Stage):
        if not self.disable_caching:
            with self.metadata_connect() as meta_conn:
                meta_conn.execute(
                    self.tasks_table.insert().values(
                        name=metadata.name,
                        stage=metadata.stage,
                        version=metadata.version,
                        timestamp=metadata.timestamp,
                        run_id=metadata.run_id,
                        position_hash=metadata.position_hash,
                        input_hash=metadata.input_hash,
                        cache_fn_hash=metadata.cache_fn_hash,
                        output_json=metadata.output_json,
                        in_transaction_schema=True,
                    )
                )

    def retrieve_task_metadata(self, task: MaterializingTask, input_hash: str, cache_fn_hash: str) -> TaskMetadata:
        if self.disable_caching:
            raise CacheError(f"Caching is disabled, so we also don't even try to retrieve task cache: {task}")

        ignore_cache_function = ConfigContext.get().cache_validation.mode == CacheValidationMode.IGNORE_FRESH_INPUT
        try:
            with self.metadata_connect() as meta_conn:
                result = (
                    meta_conn.execute(
                        self.tasks_table.select()
                        .where(self.tasks_table.c.name == task._name)
                        .where(self.tasks_table.c.stage == task._stage.name)
                        .where(self.tasks_table.c.version == str(task._version))
                        .where(self.tasks_table.c.input_hash == input_hash)
                        .where(
                            self.tasks_table.c.cache_fn_hash == cache_fn_hash
                            if not ignore_cache_function
                            else sa.literal(True)
                        )
                        .where(self.tasks_table.c.in_transaction_schema.in_([False]))
                    )
                    .mappings()
                    .one_or_none()
                )
        except sa.exc.MultipleResultsFound:
            raise CacheError("Multiple results found task metadata") from None

        if result is None:
            raise CacheError(f"Couldn't retrieve task from cache: {task}")

        return TaskMetadata(
            name=result.name,
            stage=result.stage,
            version=str(result.version),
            timestamp=result.timestamp,
            run_id=result.run_id,
            position_hash=result.position_hash,
            input_hash=result.input_hash,
            cache_fn_hash=result.cache_fn_hash,
            output_json=result.output_json,
        )

    def retrieve_all_task_metadata(
        self, task: MaterializingTask, ignore_position_hashes: bool = False
    ) -> list[TaskMetadata]:
        match_condition = sa.and_(
            self.tasks_table.c.name == task._name,
            self.tasks_table.c.stage == task._stage.name,
        )

        if not ignore_position_hashes:
            match_condition = match_condition & (self.tasks_table.c.position_hash == task._position_hash)
        with self.metadata_connect() as meta_conn:
            results = meta_conn.execute(self.tasks_table.select().where(match_condition)).mappings().all()
        return [
            TaskMetadata(
                name=result.name,
                stage=result.stage,
                version=str(result.version),
                timestamp=result.timestamp,
                run_id=result.run_id,
                position_hash=result.position_hash,
                input_hash=result.input_hash,
                cache_fn_hash=result.cache_fn_hash,
                output_json=result.output_json,
            )
            for result in results
        ]

    def store_lazy_table_metadata(self, metadata: LazyTableMetadata):
        if not self.disable_caching:
            with self.metadata_connect() as meta_conn:
                meta_conn.execute(
                    self.lazy_cache_table.insert().values(
                        name=metadata.name,
                        stage=metadata.stage,
                        query_hash=metadata.query_hash,
                        task_hash=metadata.task_hash,
                        in_transaction_schema=True,
                    )
                )

    # noinspection DuplicatedCode
    def retrieve_lazy_table_metadata(self, query_hash: str, task_hash: str, stage: Stage) -> LazyTableMetadata:
        if self.disable_caching:
            raise CacheError("Caching is disabled, so we also don't even try to retrieve lazy table cache")

        try:
            with self.metadata_connect() as meta_conn:
                result = (
                    meta_conn.execute(
                        self.lazy_cache_table.select()
                        .where(self.lazy_cache_table.c.stage == stage.name)
                        .where(self.lazy_cache_table.c.query_hash == query_hash)
                        .where(self.lazy_cache_table.c.task_hash == task_hash)
                        .where(self.lazy_cache_table.c.in_transaction_schema.in_([False]))
                    )
                    .mappings()
                    .one_or_none()
                )
        except sa.exc.MultipleResultsFound:
            raise CacheError("Multiple results found for lazy table cache key") from None

        if result is None:
            raise CacheError("No result found for lazy table cache key")

        return LazyTableMetadata(
            name=result.name,
            stage=result.stage,
            query_hash=result.query_hash,
            task_hash=result.task_hash,
        )

    def store_raw_sql_metadata(self, metadata: RawSqlMetadata):
        if not self.disable_caching:
            with self.metadata_connect() as meta_conn:
                meta_conn.execute(
                    self.raw_sql_cache_table.insert().values(
                        prev_objects=json.dumps(metadata.prev_objects),
                        new_objects=json.dumps(metadata.new_objects),
                        stage=metadata.stage,
                        query_hash=metadata.query_hash,
                        task_hash=metadata.task_hash,
                        in_transaction_schema=True,
                    )
                )

    # noinspection DuplicatedCode
    def retrieve_raw_sql_metadata(self, query_hash: str, task_hash: str, stage: Stage) -> RawSqlMetadata:
        if self.disable_caching:
            raise CacheError("Caching is disabled, so we also don't even try to retrieve raw sql cache")

        try:
            with self.metadata_connect() as meta_conn:
                result = (
                    meta_conn.execute(
                        self.raw_sql_cache_table.select()
                        .where(self.raw_sql_cache_table.c.stage == stage.name)
                        .where(self.raw_sql_cache_table.c.query_hash == query_hash)
                        .where(self.raw_sql_cache_table.c.task_hash == task_hash)
                        .where(self.raw_sql_cache_table.c.in_transaction_schema.in_([False]))
                    )
                    .mappings()
                    .one_or_none()
                )
        except sa.exc.MultipleResultsFound:
            raise CacheError("Multiple results found for raw sql cache key") from None

        if result is None:
            raise CacheError("No result found for raw sql cache key")

        return RawSqlMetadata(
            prev_objects=json.loads(result.prev_objects),
            new_objects=json.loads(result.new_objects),
            stage=result.stage,
            query_hash=result.query_hash,
            task_hash=result.task_hash,
        )

    def resolve_alias(self, table: Table, stage_name: str | None) -> tuple[str, str]:
        """
        Convert Table objects to string table name and schema.

        Take care of ExternalTableReference objects that turn into Table objects
        with external_schema not None. For normal Table objects, the stage
        schema name is needed. It will be prefixed/postfixed based on config.
        Dialect specific implementations will also try to resolve table aliases
        or synonyms since they may cause trouble with SQLAlchemy.

        :param table: Table object
        :param stage_name: Stage name component to schema (will be different
            naming pattern for currently processed transaction stage)
        :return: string table name and schema
        """
        schema = self.get_schema(stage_name).get() if table.external_schema is None else table.external_schema
        return table.name, schema

    def get_objects_in_stage(self, stage: Stage):
        schema = self.get_schema(stage.current_name)
        return list(self._get_all_objects_in_schema(schema).keys())

    def get_table_objects_in_stage(self, stage: Stage, include_views=True):
        schema = self.get_schema(stage.current_name).get()
        inspector = sa.inspect(self.engine)

        tables = inspector.get_table_names(schema)
        if not include_views:
            return tables
        views = inspector.get_view_names(schema)
        return [*tables, *views]

    def get_stage_hash(self, stage: Stage) -> str:
        """Compute hash that represents entire stage's output metadata."""
        # We only need to look in tasks_table since the output_json column is updated
        # after evaluating lazy output objects for cache validity. This is the same
        # information we use for producing input_hash of downstream tasks.
        if self.disable_caching:
            raise NotImplementedError("computing stage hash with disabled caching is currently not supported")
        with self.metadata_connect() as meta_conn:
            result = meta_conn.execute(
                sa.select(self.tasks_table.c.output_json)
                .where(self.tasks_table.c.stage == stage.name)
                .where(self.tasks_table.c.in_transaction_schema.in_([False]))
            ).scalars()
            result = sorted(result)

        return stable_hash(*result)

    # DatabaseLockManager

    def get_engine_for_locking(self) -> Engine:
        if self.metadata_store:
            return self.metadata_store.get_engine_for_locking()
        return self._create_engine()

    def get_lock_schema(self) -> Schema:
        return self.get_schema(self.LOCK_SCHEMA)


# Load SQLTableStore Hooks
import pydiverse.pipedag.backend.table.sql.hooks  # noqa

# Load SQLTableStore dialect specific subclasses
import pydiverse.pipedag.backend.table.sql.dialects  # noqa<|MERGE_RESOLUTION|>--- conflicted
+++ resolved
@@ -617,11 +617,7 @@
         if self.strict_materialization_details:
             raise ValueError(f"{msg} To silence this exception set strict_materialization_details=False")
         else:
-<<<<<<< HEAD
             self.logger.warning(msg)
-=======
-            self.logger.warning(f"{error_msg}")
->>>>>>> edb893db
 
     def _set_materialization_details(self, materialization_details: dict[str, dict[str | list[str]]] | None) -> None:
         """This function causes an error or exception if materialization details are specified for a table
