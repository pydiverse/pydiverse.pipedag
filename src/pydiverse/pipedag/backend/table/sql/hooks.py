--- conflicted
+++ resolved
@@ -25,13 +25,8 @@
 
 from pydiverse.common import Date, Dtype, PandasBackend
 from pydiverse.common.util.computation_tracing import ComputationTracer
-<<<<<<< HEAD
 from pydiverse.common.util.hashing import hash_polars_dataframe, stable_hash
-from pydiverse.pipedag import ConfigContext
-=======
-from pydiverse.common.util.hashing import stable_hash
 from pydiverse.pipedag import ConfigContext, Stage
->>>>>>> 2752b70f
 from pydiverse.pipedag._typing import T
 from pydiverse.pipedag.backend.table.sql.ddl import (
     ChangeTableLogged,
@@ -703,11 +698,6 @@
         raise RuntimeError("This should never get called.")
 
     @classmethod
-<<<<<<< HEAD
-    def lazy_query_str(cls, store: SQLTableStore, obj: ExternalTableReference) -> str:
-        obj_hash = stable_hash(obj.name, obj.schema)
-        return obj_hash
-=======
     def lazy_query_str(cls, store, obj: ExternalTableReference) -> str:
         assert isinstance(obj, ExternalTableReference)
         return str(obj)
@@ -959,7 +949,6 @@
             return SortCol(cls.get_column_name(col.col), col.order)
         else:
             return SortCol(cls.get_column_name(col), SortOrder.ASC)
->>>>>>> 2752b70f
 
 
 # endregion
