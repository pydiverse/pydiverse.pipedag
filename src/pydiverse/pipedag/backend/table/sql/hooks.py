--- conflicted
+++ resolved
@@ -554,15 +554,12 @@
         Provide hook that allows to override the default
         download of polars tables from the tablestore.
         """
-<<<<<<< HEAD
         # TODO: consider using arrow_odbc or adbc-driver-postgresql together with:
         # Cursor.fetchallarrow()
 
-        # This implementation requires connectorx which does not work for duckdb.
-        # For conda-forge connectorx currently has python<3.9 dependency.
+        # This implementation requires connectorx which does not work for duckdb
+        # and osx-arm64.
         # Attention: In case this call fails, we simply fall-back to pandas hook.
-=======
->>>>>>> ab75b99c
         df = polars.read_database_uri(query, connection_uri)
         return df
 
