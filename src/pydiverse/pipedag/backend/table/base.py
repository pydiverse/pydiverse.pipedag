--- conflicted
+++ resolved
@@ -217,29 +217,10 @@
             # -> Fallback to default implementation
             return self.store_table(table)
 
-<<<<<<< HEAD
         table_cache_info = CacheManager.lazy_table_cache_lookup(
             self, task_cache_info, table, query_hash
         )
         if not table_cache_info.is_cache_valid():
-=======
-        # Store table
-        try:
-            # Try retrieving the table from the cache and then copying it
-            # to the transaction stage
-            task_hash = task.combined_cache_key(from_cache_metadata=True)
-            metadata = self.retrieve_lazy_table_metadata(
-                query_hash, task_hash, table.stage
-            )
-            self.copy_lazy_table_to_transaction(metadata, table)
-            self.logger.info(f"Lazy cache of table '{table.name}' found")
-            table.name = metadata.name
-        except CacheError as e:
-            # Either not found in cache, or copying failed
-            # -> Store using default method
-            self.logger.warning("cache miss", exception=str(e))
-            task_hash = task.combined_cache_key()
->>>>>>> 118d6e20
             self.store_table(table)
 
         # At this point we MUST also update the cache info, so that any downstream
