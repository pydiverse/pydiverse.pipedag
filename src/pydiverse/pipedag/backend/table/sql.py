from __future__ import annotations

import re
import warnings
from typing import Any

import pandas as pd
import sqlalchemy as sa
import sqlalchemy.exc
import sqlalchemy.sql.elements

from pydiverse.pipedag import Stage, Table
from pydiverse.pipedag.backend.table.base import BaseTableStore, TableHook
from pydiverse.pipedag.backend.table.util.sql_ddl import (
    CopyTable,
    CreateDatabase,
    CreateSchema,
    CreateTableAsSelect,
    CreateViewAsSelect,
    DropFunction,
    DropProcedure,
    DropSchema,
    DropTable,
    DropView,
    PrepareCreateTableAsSelect,
    RenameSchema,
    Schema,
)
from pydiverse.pipedag.context import RunContext
from pydiverse.pipedag.context.context import ConfigContext, StageCommitTechnique
from pydiverse.pipedag.errors import CacheError
from pydiverse.pipedag.materialize.container import RawSql
from pydiverse.pipedag.materialize.core import MaterializingTask
from pydiverse.pipedag.materialize.metadata import (
    LazyTableMetadata,
    RawSqlMetadata,
    TaskMetadata,
)
from pydiverse.pipedag.materialize.util import compute_cache_key


class SQLTableStore(BaseTableStore):
    """Table store that materializes tables to a SQL database

    Uses schema swapping for transactions:
    Creates a schema for each stage and a temporary schema for each
    transaction. If all tasks inside a stage succeed, swaps the schemas by
    renaming them.
    """

    METADATA_SCHEMA = "pipedag_metadata"

    @classmethod
    def _init_conf_(cls, config: dict[str, Any]):
        engine_url = config.pop("url")
        return cls(engine_url, **config)

    def __init__(
        self,
        engine_url: str,
        create_database_if_not_exists: bool = False,
        schema_prefix: str = "",
        schema_suffix: str = "",
        disable_pytsql: bool = False,
        pytsql_isolate_top_level_statements: bool = True,
        print_materialize: bool = False,
        print_sql: bool = False,
        no_db_locking: bool = True,
    ):
        """
        Construct table store.

        :param engine_url: URL for SQLAlchemy engine
        :param create_database_if_not_exists: whether to create database if it does not exist
        :param schema_prefix: prefix string for schemas (dot is interpreted as database.schema)
        :param schema_suffix: suffix string for schemas (dot is interpreted as database.schema)
        :param disable_pytsql: whether to disable the use of pytsql (dialect mssql only)
        :param pytsql_isolate_top_level_statements: forward pytsql executes() parameter
        :param print_materialize: whether to print select statements before materialization
        :param print_sql: whether to print final SQL statements (except for metadata)
        :param no_db_locking: speed up database by telling it we will not rely on it's locking mechanisms
        """
        super().__init__()

        self.create_database_if_not_exists = create_database_if_not_exists
        self.schema_prefix = schema_prefix
        self.schema_suffix = schema_suffix
        self.disable_pytsql = disable_pytsql
        self.pytsql_isolate_top_level_statements = pytsql_isolate_top_level_statements
        self.print_materialize = print_materialize
        self.print_sql = print_sql
        self.no_db_locking = no_db_locking
        self.metadata_schema = self.get_schema(self.METADATA_SCHEMA)

        self._init_database(engine_url, create_database_if_not_exists)
        self.engine = self._connect(engine_url, self.schema_prefix, self.schema_suffix)

        # Set up metadata tables and schema
        from sqlalchemy import BigInteger, Boolean, Column, DateTime, String

        self.sql_metadata = sa.MetaData()

        # Task Table is unique for stage * in_transaction_schema
        self.tasks_table = sa.Table(
            "tasks",
            self.sql_metadata,
            Column("id", BigInteger, primary_key=True, autoincrement=True),
            Column("name", String(128)),
            Column("stage", String(64)),
            Column("version", String(64)),
            Column("timestamp", DateTime),
            Column("run_id", String(32)),
            Column("input_hash", String(32)),
            Column("cache_fn_hash", String(32)),
            Column("output_json", String(2048)),  # 2k might be too small => TBD
            Column("in_transaction_schema", Boolean),
            schema=self.metadata_schema.get(),
        )

        # Lazy Cache Table is unique for stage * in_transaction_schema
        self.lazy_cache_table = sa.Table(
            "lazy_tables",
            self.sql_metadata,
            Column("id", BigInteger, primary_key=True, autoincrement=True),
            Column("name", String(128)),
            Column("stage", String(64)),
            Column("query_hash", String(32)),
            Column("task_hash", String(32)),
            Column("in_transaction_schema", Boolean),
            schema=self.metadata_schema.get(),
        )

        # Sql Cache Table is unique for stage * in_transaction_schema
        self.raw_sql_cache_table = sa.Table(
            "raw_sql_tables",
            self.sql_metadata,
            Column("id", BigInteger, primary_key=True, autoincrement=True),
            Column("prev_tables", String(256)),
            Column("tables", String(256)),
            Column("stage", String(64)),
            Column("query_hash", String(32)),
            Column("task_hash", String(32)),
            Column("in_transaction_schema", Boolean),
            schema=self.metadata_schema.get(),
        )

        # Stage Table is unique for stage
        self.stage_table = sa.Table(
            "stages",
            self.sql_metadata,
            Column("id", BigInteger, primary_key=True, autoincrement=True),
            Column("stage", String(64)),
            Column("cur_transaction_name", String(256)),
            schema=self.metadata_schema.get(),
        )

    @staticmethod
    def _init_database(engine_url: str, create_database_if_not_exists: bool):
        if not create_database_if_not_exists:
            return

        try_engine = sa.create_engine(engine_url)
        if try_engine.dialect.name in ["mssql", "ibm_db_sa"]:
            try_engine.dispose()
            return

        # Attention: this is a really hacky way to create a generic engine for creating a database before one can open a
        #  connection to self.engine_url which references a database and will fail if the database does not exist
        url = sa.engine.make_url(engine_url)

        if try_engine.dialect.name == "postgresql":
            try:
                with try_engine.connect() as conn:
                    # try whether connection with database in connect string works
                    conn.execute("SELECT 1")
            except sa.exc.DBAPIError:
                postgres_db_url = url.set(database="postgres")
                tmp_engine = sa.create_engine(postgres_db_url)
                try:
                    with tmp_engine.connect() as conn:
                        conn.execute("COMMIT")
                        conn.execute(CreateDatabase(url.database))
                except sa.exc.DBAPIError:
                    # This happens if multiple instances try to create the database
                    # at the same time.
                    with try_engine.connect() as conn:
                        # Verify database actually exists
                        conn.execute("SELECT 1")
        else:
            raise NotImplementedError(
                "create_database_if_not_exists is only implemented for postgres, yet"
            )
        try_engine.dispose()

    @staticmethod
    def _connect(engine_url, schema_prefix, schema_suffix):
        engine = sa.create_engine(engine_url)
        if engine.dialect.name == "mssql":
            engine.dispose()
            # this is needed to allow for CREATE DATABASE statements (we don't rely on database transactions anyways)
            engine = sa.create_engine(engine_url, connect_args={"autocommit": True})

        if engine.dialect.name == "mssql":
            if "." in schema_prefix and "." in schema_suffix:
                raise AttributeError(
                    "Config Error: It is not allowed to have a dot in both"
                    " schema_prefix and schema_suffix for SQL Server / mssql database:"
                    f' schema_prefix="{schema_prefix}", schema_suffix="{schema_suffix}"'
                )

            if (schema_prefix + schema_suffix).count(".") != 1:
                raise AttributeError(
                    "Config Error: There must be exactly dot in both schema_prefix and"
                    " schema_suffix together for SQL Server / mssql database:"
                    f' schema_prefix="{schema_prefix}", schema_suffix="{schema_suffix}"'
                )
        return engine

    def get_schema(self, name):
        return Schema(name, self.schema_prefix, self.schema_suffix)

    def execute(self, query, *, conn=None):
        if conn is not None:
            if self.print_sql:
                query_str = (
                    query
                    if isinstance(query, str)
                    else SQLAlchemyTableHook.lazy_query_str(self, query)
                )
                self.logger.info(f"Executing sql:\n{query_str}")
            return conn.execute(query)
        else:
            # TODO: also replace engine.connect() with own context manager that can be used in other places
            with self.engine.connect() as conn:
                # if self.engine.dialect.name == "mssql" and self.no_db_locking:
                #     conn.execute("SET TRANSACTION ISOLATION LEVEL READ UNCOMMITTED")
                return self.execute(query, conn=conn)

    def execute_raw_sql(self, raw_sql: RawSql):
        """Executed raw SQL statements in the associated transaction stage"""
        sql = raw_sql.sql
        if self.engine.name == "mssql":
            # noinspection PyBroadException
            if not self.disable_pytsql:
                # known problems for pytsql_isolate_top_level_statements: true:
                #   - conditional DECLARE and SELECT statements are not handled properly
                import pytsql

                if self.print_sql:
                    max_len = 50000  # consider making an option in ConfigContext
                    opt_end = "\n..." if len(sql) > max_len else ""
                    self.logger.info(f"Executing raw sql:\n{sql[0:max_len]}{opt_end}")
                # use pytsql for executing T-SQL scripts containing many GO statements
                pytsql.executes(
                    sql,
                    self.engine,
                    isolate_top_level_statements=self.pytsql_isolate_top_level_statements,
                )
            else:
                # Offer an alternative SQL splitting in case pytsql does not work
                # known problems:
                #   - DECLARE statements will not be available across GO
                last_use = None
                for stmt in re.split(r"\bGO\b", sql, flags=re.IGNORECASE):
                    if stmt.strip() == "":
                        # allow GO at end of script
                        continue
                    if re.match(r"\bUSE\b", stmt.strip()):
                        last_use = stmt
                    with self.engine.connect() as conn:
                        if last_use is not None:
                            self.execute(last_use, conn=conn)
                        self.execute(stmt, conn=conn)
        else:
            for stmt in sql.split(";"):
                self.execute(stmt)

    def setup(self):
        super().setup()
        self.execute(CreateSchema(self.metadata_schema, if_not_exists=True))
        with self.engine.connect() as conn:
            self.sql_metadata.create_all(conn)

    def dispose(self):
        self.engine.dispose()
        super().dispose()

    def init_stage(self, stage: Stage):
        cfg = ConfigContext.get()
        if cfg.stage_commit_technique == StageCommitTechnique.READ_VIEWS:
            # determine whether we need to write to even or odd transaction-schema
            with self.engine.connect() as conn:
                metadata_rows = (
                    conn.execute(
                        self.stage_table.select().where(
                            self.stage_table.c.stage == stage.name
                        )
                    )
                    .mappings()
                    .all()
                )
                cur_transaction_name = ""
                if len(metadata_rows) == 1:
                    cur_transaction_name = metadata_rows[0]["cur_transaction_name"]

                suffix = "__even" if cur_transaction_name.endswith("__odd") else "__odd"
                new_transaction_name = stage.name + suffix
                stage.set_transaction_name(new_transaction_name)

        cs_base = CreateSchema(self.get_schema(stage.name), if_not_exists=True)
        ds_trans = DropSchema(
            self.get_schema(stage.transaction_name), if_exists=True, cascade=True
        )
        cs_trans = CreateSchema(
            self.get_schema(stage.transaction_name), if_not_exists=False
        )

        dialect_supports_drop_cascade = True
        if self.engine.dialect.name == "ibm_db_sa":
            dialect_supports_drop_cascade = False
        if self.engine.dialect.name == "mssql" and "." in self.schema_suffix:
            # TODO: detect whether tmp_schema exists and rename it as base or transaction schema if one is missing
            # tmp_schema = self.get_schema(stage.name + "__swap")
            cs_trans_initial = CreateSchema(
                self.get_schema(stage.transaction_name), if_not_exists=True
            )
            schema = self.get_schema(stage.transaction_name)
            full_name = schema.get()
            database, schema_only = full_name.split(".")

            # don't drop/create databases, just replace the schema underneath (files will keep name on renaming)
            with self.engine.connect() as conn:
                self.execute(cs_base, conn=conn)
                self.execute(cs_trans_initial, conn=conn)
                self.execute(f"USE [{database}]", conn=conn)
                # clear tables in schema
                sql = f"""
                    EXEC sp_MSforeachtable
                      @command1 = 'DROP TABLE ?'
                    , @whereand = 'AND SCHEMA_NAME(schema_id) = ''{schema_only}'' '
                """
                self.execute(sql, conn=conn)
                # clear views and stored procedures
                views = self.get_view_names(full_name)
                other = self.get_mssql_sql_modules(full_name)
                procedures = [
                    name for name, _type in other.items() if _type.strip() == "P"
                ]
                functions = [
                    name for name, _type in other.items() if _type.strip() == "FN"
                ]
                for view in views:
                    # the 'USE [{database}]' statement is important for this call
                    self.execute(DropView(view, schema, if_exists=True), conn=conn)
                for procedure in procedures:
                    # the 'USE [{database}]' statement is important for this call
                    self.execute(
                        DropProcedure(procedure, schema, if_exists=True), conn=conn
                    )
                for function in functions:
                    # the 'USE [{database}]' statement is important for this call
                    self.execute(
                        DropFunction(function, schema, if_exists=True), conn=conn
                    )

                conn.execute(
                    self.tasks_table.delete()
                    .where(self.tasks_table.c.stage == stage.name)
                    .where(self.tasks_table.c.in_transaction_schema.in_([True]))
                )
        else:
            with self.engine.connect() as conn:
                self.execute(cs_base, conn=conn)
                if not dialect_supports_drop_cascade:
                    meta = sa.MetaData()
                    meta.reflect(
                        bind=conn, schema=self.get_schema(stage.transaction_name).get()
                    )
                    for table in meta.tables.values():
                        self.execute(
                            DropTable(
                                table.name, self.get_schema(stage.transaction_name)
                            ),
                            conn=conn,
                        )
                self.execute(ds_trans, conn=conn)
                self.execute(cs_trans, conn=conn)

                conn.execute(
                    self.tasks_table.delete()
                    .where(self.tasks_table.c.stage == stage.name)
                    .where(self.tasks_table.c.in_transaction_schema.in_([True]))
                )

    def commit_stage(self, stage: Stage):
        cfg = ConfigContext.get()
        if cfg.stage_commit_technique == StageCommitTechnique.SCHEMA_SWAP:
            tmp_schema = self.get_schema(stage.name + "__swap")
            # potentially this disposal must be optional since it does not allow for multi-threaded stage execution
            self.engine.dispose()  # dispose open connections which may prevent schema swapping
            with self.engine.connect() as conn:
                with conn.begin():
                    # TODO: for mssql try to find schema does not exist and then move the forgotten tmp schema there
                    self.execute(
                        DropSchema(tmp_schema, if_exists=True, cascade=True), conn=conn
                    )
                    # TODO: in case "." is in self.schema_prefix, we need to implement schema renaming by
                    #  creating the new schema and moving table objects over
                    self.execute(
                        RenameSchema(
                            self.get_schema(stage.name),
                            tmp_schema,
                        ),
                        conn=conn,
                    )
                    self.execute(
                        RenameSchema(
                            self.get_schema(stage.transaction_name),
                            self.get_schema(stage.name),
                        ),
                        conn=conn,
                    )
                    self.execute(
                        RenameSchema(
                            tmp_schema, self.get_schema(stage.transaction_name)
                        ),
                        conn=conn,
                    )

                    for table in [
                        self.tasks_table,
                        self.lazy_cache_table,
                        self.raw_sql_cache_table,
                    ]:
                        conn.execute(
                            table.delete()
                            .where(table.c.stage == stage.name)
                            .where(table.c.in_transaction_schema.in_([False]))
                        )
                        conn.execute(
                            table.update()
                            .where(table.c.stage == stage.name)
                            .values(in_transaction_schema=False)
                        )
        elif cfg.stage_commit_technique == StageCommitTechnique.READ_VIEWS:
            # delete all read views in visible stage
            dest_meta = sa.MetaData()
            dest_meta.reflect(
                bind=self.engine, schema=self.get_schema(stage.name).get()
            )
            # create views for all tables in transaction schema
            src_meta = sa.MetaData()
            src_meta.reflect(
                bind=self.engine, schema=self.get_schema(stage.transaction_name).get()
            )
            with self.engine.connect() as conn:
                with conn.begin():
                    views = self.get_view_names(self.get_schema(stage.name).get())
                    for view in views:
                        self.execute(
                            DropView(view, schema=self.get_schema(stage.name)),
                            conn=conn,
                        )

                    for table in src_meta.tables.values():
                        self.execute(
                            CreateViewAsSelect(
                                table.name,
                                self.get_schema(stage.name),
                                sa.select(table),
                            ),
                            conn=conn,
                        )

                    metadata_rows = (
                        conn.execute(
                            self.stage_table.select().where(
                                self.stage_table.c.stage == stage.name
                            )
                        )
                        .mappings()
                        .all()
                    )
                    if len(metadata_rows) == 0:
                        conn.execute(
                            self.stage_table.insert().values(
                                stage=stage.name,
                                cur_transaction_name=stage.transaction_name,
                            )
                        )
                    else:
                        conn.execute(
                            self.stage_table.update()
                            .where(self.stage_table.c.stage == stage.name)
                            .values(cur_transaction_name=stage.transaction_name)
                        )

        else:
            assert (
                False
            ), f"Unexpected stage_commit_technique: {cfg.stage_commit_technique}"

    def copy_table_to_transaction(self, table: Table):
        stage = table.stage
        if not sa.inspect(self.engine).has_table(
            table.name, schema=self.get_schema(stage.name).get()
        ):
            raise CacheError(
                f"Can't copy table '{table.name}' (schema: '{stage.name}')"
                " to transaction because no such table exists."
            )

        self.execute(
            CopyTable(
                table.name,
                self.get_schema(stage.name),
                table.name,
                self.get_schema(stage.transaction_name),
            )
        )

    def copy_lazy_table_to_transaction(self, metadata: LazyTableMetadata, stage: Stage):
        if not sa.inspect(self.engine).has_table(
            metadata.name, schema=self.get_schema(metadata.stage).get()
        ):
            raise CacheError(
                f"Can't copy lazy table '{metadata.name}' (schema:"
                f" '{metadata.stage}') to transaction because no such table"
                " exists."
            )

        self.execute(
            CopyTable(
                metadata.name,
                self.get_schema(metadata.stage),
                metadata.name,
                self.get_schema(stage.transaction_name),
            )
        )

    def get_view_names(self, schema: str, *, include_everything=False) -> list[str]:
        # TODO: Document what this function does @windiana42
        #       Especially the include_everything argument
        inspector = sa.inspect(self.engine)
        if include_everything and self.engine.dialect.name == "mssql":
            return list(self.get_mssql_sql_modules(schema).keys())
        else:
            return inspector.get_view_names(schema)

    # noinspection SqlDialectInspection
    def get_mssql_sql_modules(self, schema: str):
        with self.engine.connect() as conn:
            database, schema_only = schema.split(".")
            self.execute(f"USE {database}", conn=conn)
            # include stored procedures in view names because they can also be recreated
            # based on sys.sql_modules.description
            sql = (
                "select obj.name, obj.type from sys.sql_modules as mod "
                "left join sys.objects as obj on mod.object_id=obj.object_id "
                "left join sys.schemas as schem on schem.schema_id=obj.schema_id "
                f"where schem.name='{schema_only}'"
            )
            rows = self.execute(sql, conn=conn).fetchall()
        return {row[0]: row[1] for row in rows}

    # noinspection SqlDialectInspection
    def copy_raw_sql_tables_to_transaction(
        self, metadata: RawSqlMetadata, target_stage: Stage
    ):
        src_schema = self.get_schema(metadata.stage)
        dest_schema = self.get_schema(target_stage.transaction_name)
        views = set(self.get_view_names(src_schema.get(), include_everything=True))
        for table_name in set(metadata.tables) - set(metadata.prev_tables) - set(views):
            self.execute(
                CopyTable(
                    table_name,
                    src_schema,
                    table_name,
                    dest_schema,
                )
            )
        for table_name in (
            set(metadata.tables) - set(metadata.prev_tables)
        ).intersection(views):
            if self.engine.dialect.name == "mssql":
                src_database, src_schema_only = src_schema.get().split(".")
                dest_database, dest_schema_only = dest_schema.get().split(".")
                with self.engine.connect() as conn:
                    self.execute(f"USE {src_database}", conn=conn)
                    sql = f"""
                        SELECT definition
                        FROM sys.sql_modules
                        WHERE [object_id] = OBJECT_ID('[{src_schema_only}].[{table_name}]');
                    """
                    view_sql = self.execute(sql, conn=conn).fetchone()
                    assert view_sql is not None
                    view_sql = view_sql[0]
                    if src_schema_only != dest_schema_only:
                        for schema_brackets in [True, False]:
                            for table_brackets in [True, False]:
                                schema = (
                                    f"[{src_schema_only}]"
                                    if schema_brackets
                                    else src_schema_only
                                )
                                table = (
                                    f"[{table_name}]" if table_brackets else table_name
                                )
                                view_sql = view_sql.replace(
                                    f"{schema}.{table}",
                                    f"[{dest_schema_only}].[{table_name}]",
                                )
                    self.execute(f"USE {dest_database}", conn=conn)
                    self.execute(view_sql, conn=conn)
            else:
                raise NotImplementedError("Not yet implemented")

    def delete_table_from_transaction(self, table: Table):
        self.execute(
            DropTable(
                table.name,
                self.get_schema(table.stage.transaction_name),
                if_exists=True,
            )
        )

    def store_task_metadata(self, metadata: TaskMetadata, stage: Stage):
        with self.engine.connect() as conn:
            conn.execute(
                self.tasks_table.insert().values(
                    name=metadata.name,
                    stage=metadata.stage,
                    version=metadata.version,
                    timestamp=metadata.timestamp,
                    run_id=metadata.run_id,
                    input_hash=metadata.input_hash,
                    cache_fn_hash=metadata.cache_fn_hash,
                    output_json=metadata.output_json,
                    in_transaction_schema=True,
                )
            )

    # noinspection DuplicatedCode
    def retrieve_task_metadata(self, task: MaterializingTask) -> TaskMetadata:
        ignore_fresh_input = RunContext.get().ignore_fresh_input
        try:
            with self.engine.connect() as conn:
                result = (
                    conn.execute(
                        self.tasks_table.select()
                        .where(self.tasks_table.c.name == task.name)
                        .where(self.tasks_table.c.stage == task.stage.name)
                        .where(self.tasks_table.c.version == task.version)
                        .where(self.tasks_table.c.input_hash == task.input_hash)
                        .where(
                            self.tasks_table.c.cache_fn_hash == task.cache_fn_hash
                            if not ignore_fresh_input
                            else sa.literal(True)
                        )
                        .where(self.tasks_table.c.in_transaction_schema.in_([False]))
                    )
                    .mappings()
                    .one_or_none()
                )
        except sa.exc.MultipleResultsFound:
            raise CacheError("Multiple results found task metadata")

        if result is None:
            raise CacheError(f"Couldn't retrieve task from cache: {task}")

        return TaskMetadata(
            name=result.name,
            stage=result.stage,
            version=result.version,
            timestamp=result.timestamp,
            run_id=result.run_id,
            input_hash=result.input_hash,
            cache_fn_hash=result.cache_fn_hash,
            output_json=result.output_json,
        )

    def store_lazy_table_metadata(self, metadata: LazyTableMetadata):
        with self.engine.connect() as conn:
            conn.execute(
                self.lazy_cache_table.insert().values(
                    name=metadata.name,
                    stage=metadata.stage,
                    query_hash=metadata.query_hash,
                    task_hash=metadata.task_hash,
                    in_transaction_schema=True,
                )
            )

    def retrieve_lazy_table_metadata(
        self, query_hash: str, task_hash: str, stage: Stage
    ) -> LazyTableMetadata:
        try:
            with self.engine.connect() as conn:
                result = (
                    conn.execute(
                        self.lazy_cache_table.select()
                        .where(self.lazy_cache_table.c.stage == stage.name)
                        .where(self.lazy_cache_table.c.query_hash == query_hash)
                        .where(self.lazy_cache_table.c.task_hash == task_hash)
                        .where(
                            self.lazy_cache_table.c.in_transaction_schema.in_([False])
                        )
                    )
                    .mappings()
                    .one_or_none()
                )
        except sa.exc.MultipleResultsFound:
            raise CacheError("Multiple results found for lazy table cache key")

        if result is None:
            raise CacheError("No result found for lazy table cache key")

        return LazyTableMetadata(
            name=result.name,
            stage=result.stage,
            query_hash=result.query_hash,
            task_hash=result.task_hash,
        )

    def store_raw_sql_metadata(self, metadata: RawSqlMetadata):
        with self.engine.connect() as conn:
            conn.execute(
                self.raw_sql_cache_table.insert().values(
                    # ToDo: consider quoting or array column
                    prev_tables=";".join(metadata.prev_tables),
                    tables=";".join(metadata.tables),
                    stage=metadata.stage,
                    query_hash=metadata.query_hash,
                    task_hash=metadata.task_hash,
                    in_transaction_schema=True,
                )
            )

    def retrieve_raw_sql_metadata(
        self, query_hash: str, task_hash: str, stage: Stage
    ) -> RawSqlMetadata:
        try:
            with self.engine.connect() as conn:
                result = (
                    conn.execute(
                        self.raw_sql_cache_table.select()
                        .where(self.raw_sql_cache_table.c.stage == stage.name)
                        .where(self.raw_sql_cache_table.c.query_hash == query_hash)
                        .where(self.raw_sql_cache_table.c.task_hash == task_hash)
                        .where(
                            self.raw_sql_cache_table.c.in_transaction_schema.in_(
                                [False]
                            )
                        )
                    )
                    .mappings()
                    .one_or_none()
                )
        except sa.exc.MultipleResultsFound:
            raise CacheError("Multiple results found for raw sql cache key")

        if result is None:
            raise CacheError("No result found for raw sql cache key")

        return RawSqlMetadata(
            prev_tables=result.prev_tables.split(";"),
            tables=result.tables.split(";"),
            stage=result.stage,
            query_hash=result.query_hash,
            task_hash=result.task_hash,
        )

    def list_tables(self, stage, *, include_everything=False):
        # TODO: Document what include_everything does.
        inspector = sa.inspect(self.engine)
        schema = self.get_schema(stage.transaction_name).get()

        table_names = inspector.get_table_names(schema)
        view_names = self.get_view_names(schema, include_everything=include_everything)

        return table_names + view_names

    def get_stage_hash(self, stage: Stage):
<<<<<<< HEAD
        query = (
            sa.select(self.tasks_table.c.output_json)
            .where(
                (self.tasks_table.c.stage == stage.name)
                & ~self.tasks_table.c.in_transaction_schema
=======
        # TODO: Ensure that this is still valid + document
        #       I believe that the following should be enough:
        #    with self.engine.connect() as conn:
        #        result = conn.execute(
        #            sa.select([self.tasks_table.c.output_json])
        #                .where(self.tasks_table.c.stage == stage.name)
        #                .where(self.tasks_table.c.in_transaction_schema.in_([False]))
        #        ).all()
        #        result = [row[0] for row in result]
        #     return compute_cache_key(*result)

        hash_components = []
        for table, col in [
            (self.tasks_table, self.tasks_table.c.output_json),
            (self.lazy_cache_table, self.lazy_cache_table.c.cache_key),
            (self.raw_sql_cache_table, self.raw_sql_cache_table.c.cache_key),
        ]:
            query = (
                sa.select(col)
                .where((table.c.stage == stage.name) & ~table.c.in_transaction_schema)
                .order_by(col)
>>>>>>> c12bc11e
            )
            .order_by(self.tasks_table.c.output_json)
        )
        return compute_cache_key(
            *[
                output_json
                for output_json in pd.read_sql(query, con=self.engine).iloc[0]
            ]
        )


@SQLTableStore.register_table()
class SQLAlchemyTableHook(TableHook[SQLTableStore]):
    @classmethod
    def can_materialize(cls, type_) -> bool:
        return issubclass(type_, (sa.Table, sa.sql.Select, sa.sql.elements.TextClause))

    @classmethod
    def can_retrieve(cls, type_) -> bool:
        return type_ == sa.Table

    @classmethod
    def materialize(
        cls,
        store,
        table: Table[sa.sql.elements.TextClause | sa.Text],
        stage_name,
    ):
        obj = table.obj
        if isinstance(table.obj, sa.Table):
            obj = sa.select(table.obj)
        if store.print_materialize:
            query_str = cls.lazy_query_str(store, obj)
            store.logger.info(
                f"Executing CREATE TABLE AS SELECT ({table}):\n{query_str}"
            )
        else:
            store.logger.info(f"Executing CREATE TABLE AS SELECT ({table})")
        if store.engine.dialect.name == "ibm_db_sa":
            # DB2 needs CREATE TABLE & INSERT INTO statements
            store.execute(
                PrepareCreateTableAsSelect(
                    table.name, store.get_schema(stage_name), obj
                )
            )
        store.execute(
            CreateTableAsSelect(table.name, store.get_schema(stage_name), obj)
        )

    @classmethod
    def retrieve(cls, store, table, stage_name, as_type):
        return sa.Table(
            table.name,
            sa.MetaData(bind=store.engine),
            schema=store.get_schema(stage_name).get(),
            autoload_with=store.engine,
        )

    @classmethod
    def lazy_query_str(cls, store, obj) -> str:
        return str(obj.compile(store.engine, compile_kwargs={"literal_binds": True}))


@SQLTableStore.register_table(pd)
class PandasTableHook(TableHook[SQLTableStore]):
    @classmethod
    def can_materialize(cls, type_) -> bool:
        return issubclass(type_, pd.DataFrame)

    @classmethod
    def can_retrieve(cls, type_) -> bool:
        return type_ == pd.DataFrame

    @classmethod
    def materialize(cls, store, table: Table[pd.DataFrame], stage_name):
        schema = store.get_schema(stage_name).get()
        if store.print_materialize:
            store.logger.info(f"Writing table '{schema}.{table.name}':\n{table.obj}")
        table.obj.to_sql(
            table.name,
            store.engine,
            schema=schema,
            index=False,
        )

    @classmethod
    def retrieve(cls, store, table, stage_name, as_type):
        with store.engine.connect() as conn:
            df = pd.read_sql_table(
                table.name, conn, schema=store.get_schema(stage_name).get()
            )
            return df

    @classmethod
    def auto_table(cls, obj: pd.DataFrame):
        if name := obj.attrs.get("name"):
            return Table(obj, name)
        return super().auto_table(obj)


try:
    import pydiverse.transform as pdt
except ImportError as e:
    warnings.warn(str(e), ImportWarning)
    pdt = None


# noinspection PyUnresolvedReferences,PyProtectedMember
@SQLTableStore.register_table(pdt)
class PydiverseTransformTableHook(TableHook[SQLTableStore]):
    @classmethod
    def can_materialize(cls, type_) -> bool:
        return issubclass(type_, pdt.Table)

    @classmethod
    def can_retrieve(cls, type_) -> bool:
        from pydiverse.transform.eager import PandasTableImpl
        from pydiverse.transform.lazy import SQLTableImpl

        return issubclass(type_, (PandasTableImpl, SQLTableImpl))

    @classmethod
    def materialize(cls, store, table: Table[pdt.Table], stage_name):
        from pydiverse.transform.eager import PandasTableImpl
        from pydiverse.transform.lazy import SQLTableImpl

        t = table.obj
        if isinstance(t._impl, PandasTableImpl):
            from pydiverse.transform.core.verbs import collect

            table.obj = t >> collect()
            # noinspection PyTypeChecker
            return PandasTableHook.materialize(store, table, stage_name)
        if isinstance(t._impl, SQLTableImpl):
            table.obj = t._impl.build_select()
            # noinspection PyTypeChecker
            return SQLAlchemyTableHook.materialize(store, table, stage_name)
        raise NotImplementedError

    @classmethod
    def retrieve(cls, store, table, stage_name, as_type):
        from pydiverse.transform.eager import PandasTableImpl
        from pydiverse.transform.lazy import SQLTableImpl

        if issubclass(as_type, PandasTableImpl):
            df = PandasTableHook.retrieve(store, table, stage_name, pd.DataFrame)
            return pdt.Table(PandasTableImpl(table.name, df))
        if issubclass(as_type, SQLTableImpl):
            sa_tbl = SQLAlchemyTableHook.retrieve(store, table, stage_name, sa.Table)
            return pdt.Table(SQLTableImpl(store.engine, sa_tbl))
        raise NotImplementedError

    @classmethod
    def auto_table(cls, obj: pdt.Table):
        return Table(obj, obj._impl.name)

    @classmethod
    def lazy_query_str(cls, store, obj: pdt.Table) -> str:
        from pydiverse.transform.core.verbs import build_query

        query = obj >> build_query()

        if query is not None:
            return str(query)
        return super().lazy_query_str(store, obj)<|MERGE_RESOLUTION|>--- conflicted
+++ resolved
@@ -781,44 +781,15 @@
         return table_names + view_names
 
     def get_stage_hash(self, stage: Stage):
-<<<<<<< HEAD
-        query = (
-            sa.select(self.tasks_table.c.output_json)
-            .where(
-                (self.tasks_table.c.stage == stage.name)
-                & ~self.tasks_table.c.in_transaction_schema
-=======
-        # TODO: Ensure that this is still valid + document
-        #       I believe that the following should be enough:
-        #    with self.engine.connect() as conn:
-        #        result = conn.execute(
-        #            sa.select([self.tasks_table.c.output_json])
-        #                .where(self.tasks_table.c.stage == stage.name)
-        #                .where(self.tasks_table.c.in_transaction_schema.in_([False]))
-        #        ).all()
-        #        result = [row[0] for row in result]
-        #     return compute_cache_key(*result)
-
-        hash_components = []
-        for table, col in [
-            (self.tasks_table, self.tasks_table.c.output_json),
-            (self.lazy_cache_table, self.lazy_cache_table.c.cache_key),
-            (self.raw_sql_cache_table, self.raw_sql_cache_table.c.cache_key),
-        ]:
-            query = (
-                sa.select(col)
-                .where((table.c.stage == stage.name) & ~table.c.in_transaction_schema)
-                .order_by(col)
->>>>>>> c12bc11e
-            )
-            .order_by(self.tasks_table.c.output_json)
-        )
-        return compute_cache_key(
-            *[
-                output_json
-                for output_json in pd.read_sql(query, con=self.engine).iloc[0]
-            ]
-        )
+        with self.engine.connect() as conn:
+            result = conn.execute(
+                sa.select([self.tasks_table.c.output_json])
+                .where(self.tasks_table.c.stage == stage.name)
+                .where(self.tasks_table.c.in_transaction_schema.in_([False]))
+                .order_by(self.tasks_table.c.output_json)
+            ).all()
+            result = [row[0] for row in result]
+        return compute_cache_key(*result)
 
 
 @SQLTableStore.register_table()
