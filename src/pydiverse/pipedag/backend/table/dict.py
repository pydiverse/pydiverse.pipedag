from __future__ import annotations

import warnings

import pandas as pd

from pydiverse.pipedag import Stage, Table
from pydiverse.pipedag.backend.table.base import BaseTableStore, TableHook
from pydiverse.pipedag.errors import CacheError, StageError
from pydiverse.pipedag.materialize.core import MaterializingTask
from pydiverse.pipedag.materialize.metadata import LazyTableMetadata, TaskMetadata


class DictTableStore(BaseTableStore):
    """
    A very basic table store that stores objects in a dictionary.
    Should only ever be used for testing.
    """

    def __init__(self):
        super().__init__()
        self.store = dict()

        self.metadata = dict()
        self.t_metadata = dict()

        self.lazy_table_metadata = dict()
        self.t_lazy_table_metadata = dict()

    def init_stage(self, stage: Stage):
        self.store.setdefault(stage.name, {})
        self.store[stage.transaction_name] = {}

        self.metadata.setdefault(stage, {})
        self.t_metadata[stage] = {}

        self.lazy_table_metadata.setdefault(stage, {})
        self.t_lazy_table_metadata[stage] = {}

    def commit_stage(self, stage: Stage):
        self.store[stage.name] = self.store[stage.transaction_name]
        del self.store[stage.transaction_name]
        self.metadata[stage] = self.t_metadata[stage]
        self.lazy_table_metadata[stage] = self.t_lazy_table_metadata[stage]

    def copy_table_to_transaction(self, table: Table):
        stage = table.stage
        if stage.did_commit:
            raise StageError(
                f"Can't copy table '{table.name}' to transaction."
                f" Stage '{stage.name}' has already been committed."
            )
        if table.cache_key is None:
            raise ValueError(f"Table cache key can't be None")

        try:
            self.store[stage.transaction_name][table.name] = self.store[stage.name][
                table.name
            ]
        except KeyError:
            raise CacheError

    def copy_lazy_table_to_transaction(self, metadata: LazyTableMetadata, table: Table):
        if (metadata.stage not in self.store) or (
            metadata.name not in self.store[metadata.stage]
        ):
            raise CacheError(
                f"Can't copy lazy table '{metadata.name}' (stage:"
                f" '{metadata.stage}') to transaction because no such table"
                " exists."
            )

        self.store[table.stage.transaction_name][table.name] = self.store[
            metadata.stage
        ][metadata.name]

    def delete_table_from_transaction(self, table: Table):
        try:
            self.store[table.stage.transaction_name].pop(table.name)
        except KeyError:
            return

    def store_task_metadata(self, metadata: TaskMetadata, stage: Stage):
        self.t_metadata[stage][metadata.cache_key] = metadata

    def retrieve_task_metadata(self, task: MaterializingTask) -> TaskMetadata:
        try:
            return self.metadata[task.stage][task.cache_key]
        except KeyError:
            raise CacheError(
                "There is no metadata for task "
                f"'{task.name}' with cache key '{task.cache_key}', yet"
            )

    def store_lazy_table_metadata(self, metadata: LazyTableMetadata):
        self.t_lazy_table_metadata[metadata.stage][metadata.cache_key] = metadata

    def retrieve_lazy_table_metadata(
        self, query_hash: str, task_hash: str, stage: Stage
    ) -> LazyTableMetadata:
        try:
            return self.lazy_table_metadata[stage.name][cache_key]
        except (TypeError, KeyError):
            raise CacheError

<<<<<<< HEAD
=======
    def store_raw_sql_metadata(self, metadata: RawSqlMetadata):
        for cache_key in metadata.cache_keys.values():
            self.t_raw_sql_metadata[metadata.stage][cache_key] = metadata

    def retrieve_raw_sql_metadata(self, cache_key: str, stage: Stage) -> RawSqlMetadata:
        try:
            return self.raw_sql_metadata[stage.name][cache_key]
        except (TypeError, KeyError):
            raise CacheError

    def list_tables(self, stage):
        return self.store[stage.transaction_name].keys()

>>>>>>> c12bc11e

@DictTableStore.register_table(pd)
class PandasTableHook(TableHook[DictTableStore]):
    @classmethod
    def can_materialize(cls, type_) -> bool:
        return issubclass(type_, pd.DataFrame)

    @classmethod
    def can_retrieve(cls, type_) -> bool:
        return type_ == pd.DataFrame

    @classmethod
    def materialize(cls, store, table: Table[pd.DataFrame], stage_name):
        if table.name is not None:
            table.obj.attrs["name"] = table.name
        store.store[stage_name][table.name] = table.obj

    @classmethod
    def retrieve(cls, store, table, stage_name, as_type):
        return store.store[stage_name][table.name].copy()

    @classmethod
    def auto_table(cls, obj: pd.DataFrame):
        if name := obj.attrs.get("name"):
            return Table(obj, name)
        return super().auto_table(obj)


try:
    import pydiverse.transform as pdt
except ImportError as e:
    warnings.warn(str(e), ImportWarning)
    pdt = None


@DictTableStore.register_table(pdt)
class PydiverseTransformTableHook(TableHook[DictTableStore]):
    @classmethod
    def can_materialize(cls, type_) -> bool:
        return issubclass(type_, pdt.Table)

    @classmethod
    def can_retrieve(cls, type_) -> bool:
        from pydiverse.transform.eager import PandasTableImpl

        return issubclass(type_, PandasTableImpl)

    @classmethod
    def materialize(cls, store, table: Table[pdt.Table], stage_name):
        from pydiverse.transform.core.verbs import collect

        table.obj = table.obj >> collect()
        # noinspection PyTypeChecker
        return PandasTableHook.materialize(store, table, stage_name)

    @classmethod
    def retrieve(cls, store, table, stage_name, as_type):
        from pydiverse.transform.eager import PandasTableImpl

        df = PandasTableHook.retrieve(store, table, stage_name, pd.DataFrame)
        return pdt.Table(PandasTableImpl(table.name, df))

    @classmethod
    def auto_table(cls, obj: pdt.Table):
        # noinspection PyProtectedMember
        return Table(obj, obj._impl.name)<|MERGE_RESOLUTION|>--- conflicted
+++ resolved
@@ -103,22 +103,9 @@
         except (TypeError, KeyError):
             raise CacheError
 
-<<<<<<< HEAD
-=======
-    def store_raw_sql_metadata(self, metadata: RawSqlMetadata):
-        for cache_key in metadata.cache_keys.values():
-            self.t_raw_sql_metadata[metadata.stage][cache_key] = metadata
-
-    def retrieve_raw_sql_metadata(self, cache_key: str, stage: Stage) -> RawSqlMetadata:
-        try:
-            return self.raw_sql_metadata[stage.name][cache_key]
-        except (TypeError, KeyError):
-            raise CacheError
-
     def list_tables(self, stage):
         return self.store[stage.transaction_name].keys()
 
->>>>>>> c12bc11e
 
 @DictTableStore.register_table(pd)
 class PandasTableHook(TableHook[DictTableStore]):
